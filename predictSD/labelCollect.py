r"""
@version: 1.1.2
@author: Arto I. Viitanen

Distributed under GNU General Public License v3.0
"""
import os
import pathlib as pl
import subprocess
import sys
from copy import deepcopy
from logging import NOTSET, disable, captureWarnings
from typing import Union, Tuple, List, Optional, Type, Set  # TypedDict
from warnings import warn

import numpy as np
import pandas as pd
from csbdeep.io import save_tiff_imagej_compatible
from csbdeep.utils import normalize
from csbdeep.utils.tf import limit_gpu_memory
from stardist.models import StarDist3D, StarDist2D
from stardist.utils import gputools_available, fill_label_holes
from tifffile import TiffFile, imread

# from tensorflow.keras.utils import Sequence
# import tensorflow as tf

<<<<<<< HEAD
# Type aliases
Pathlike = Union[str, pl.Path]

# function below searches for ImageJ exe-file (newest version) on University computers. The paths/names can be changed.
=======
# The line below searches for ImageJ exe-file (newest version) on University computers. The paths/names can be changed.
>>>>>>> ab0205fc
try:
    ij_path = [*pl.Path(r"C:\hyapp").glob("fiji-win64*")][-1].joinpath(r"Fiji.app", "ImageJ-win64.exe")
except IndexError:
    ij_path = None

# INPUT/OUTPUT PATHS
# ------------------
PREDICTSD_VARS = {
    # On Windows, give paths as: r'c:\PATH\TO\DIR'
    'image_path': r'X:\image_data\CtBP_CtBP_Y_GA-1_10X\images',
    'label_path': r'X:\image_data\CtBP_CtBP_Y_GA-1_10X\masks',
    'output_path': r'X:\image_data\CtBP_CtBP_Y_GA-1_10X\results',

    # Whether to save label data in LAM-compatible format and folder hierarchy
    # This expects that the images are named in a compatible manner, i.e. "samplegroup_samplename.tif"
    'create_lam_output': True,

    # Whether to transform coordinates to real length, i.e. index position * voxel size. If False, all output coordinates
    # are simply based on pixel positions [0, 1, 2 .. N] where N is the total number of pixels on any given axis.
    'coords_to_microns': True,  # The voxel dimensions are read from metadata (see: ImageJ image>properties)

    # If labels already exist set to True. If False, the labels will be predicted based on microscopy images.
    # Otherwise only result tables will be constructed.
    'label_existence': False,

    # ZYX-axes voxel dimensions in microns. Size is by default read from image metadata.
    # KEEP AS None UNLESS SIZE METADATA IS WRONG. Dimensions are given as tuple, i.e. force_voxel_size=(Zdim, Ydim, Xdim)
    'force_voxel_size': None
    # 10x=(8.2000000, 0.6500002, 0.6500002); 20x=(3.4, 0.325, 0.325)
}

# Give configuration for label prediction:
PREDICTSD_CONFIG = {
    # GIVE MODEL TO USE:
    # Give model names in tuple, e.g. "sd_models": ("DAPI10x", "GFP10x")
    # Pre-trained 2D StarDist models can be used with '2D_versatile_fluo' (DAPI) and '2D_versatile_he' (H&E)
    "sd_models": ("GFP10x", "DAPI10x"),

    # Channel position of the channel to predict. Set to None if images have only one channel. Indexing from zero.
    # If multiple channels, the numbers must be given in same order as sd_models, e.g. ("DAPI10x", "GFP10x") with (1, 0)
    # NOTE that the channel positions remain the same even if split to separate images with ImageJ!
    #  -> Array indexing however is changed for Python; either use input images with a single channel or all of them
    "prediction_chs": (0, 1),      # (1, 0)

    # List of filters to apply to predicted labels. Each tuple must contain 1) index of data or name/model, 2) name of
    # column where filter is applied, 3) filtering value, and 4) 'min' or 'max' to indicate if filtering value is
    # the min or max allowed value. If the first item in tuple is 'all', filter is applied on all models.
    # E.g., "filters": [('all', 'Area', 15.0, 'min'), ('DAPI10x', 'Volume', 750.0, 'max')]
    #  -> filters all labels with Z-slice max area less than 15 and DAPI10x labels with volume > 750
    "filters": [('all', 'Area', 5.0, 'min')],  # ('DAPI10x', 'Intensity Mean_Ch=1', 150, 'min')],

    # PREDICTION VARIABLES ("None" for default values of training):
    # --------------------
    # These variables are the primary way to influence label prediction and set values for ALL used models!
    # If in need of finer tuning, edit config.json's within models
    # [0-1 ; None] Non-maximum suppression, see: https://towardsdatascience.com/non-maximum-suppression-nms-93ce178e177c
    "nms_threshold": 0.2,
    # [0-1 ; None] Probability threshold, decrease if too few objects found, increase if  too many
    "probability_threshold": 0.2,
    # ----------------------------------------------------------------

    # MEMORY:
    # ------
    # Give tuple of available GPU memory in megabytes and fraction to dedicate to prediction [0, 1].
    # e.g. (8000, 0.7) results in the use 70% of 8Gb GPU memory. If set to None, memory is dedicated as needed but might
    # lead to 'out of memory error' (OoM). Low memory can also cause print-out 'CUBLAS_STATUS_NOT_INITIALIZED'.
    "memory_limit": (6000, 0.8),

    # Set True if predicting from large images in order to split the image into blocks.
    "predict_big": True,

    # Splitting of image into segments along z, y, and x axes. Long_div and short_div split the longer and shorter axis
    # of X and Y axes, respectively. The given number indicates how many splits are performed on the given axis.
    "z_div": 1,
    "long_div": 4,  # Block number on the longer axis
    "short_div": 2,  # Block number on the shorter axis
    # ----------------------------------------------------------------

    # Set to None if image/label -overlay images are not required.
    # Alternatively, give full path to run-file, e.g. r'C:\Programs\Fiji.app\ImageJ-win64.exe'
    # NOTE: If using Linux, the ImageJ program should be open to create the overlays!
    "imagej_path": ij_path
    ####################################
}


class PredictionConfig:  # (TypedDict):
    sd_models : Optional[Tuple[str, ...]]
        # Model names to apply on images.
    prediction_chs : Optional[Tuple[int, ...]]
        # Channel indices for the models in sd_models in respective order.
    predict_big : Optional[bool]
        # Whether to split images into blocks for prediction. If True, use z_div, long_div and short_div.
    nms_threshold : Optional[float]
        # If float, overrule default non-maximum suppression of the model(s).
    probability_threshold : Optional[float]
        # If float, overrule default probability threshold of the model(s).
    z_div : Optional[int]
        # Image block division number on z-axis.
    long_div : Optional[int]
        # Image block division number on the larger axis from XY.
    short_div : Optional[int]
        # Image block division number on the shorter axis from XY.
    memory_limit : Optional[Tuple[int, float]]
        # Tuple of available GPU memory in Mb and fraction of memory to allocate for prediction.
    imagej_path : Optional[Pathlike]
        # String or pathlib.Path to ImageJ-executable for overlay plotting.
    fill_holes : bool
        # If True, PredictObjects fills holes in obtained labels.

# # @tf.function
# def pfunc(model, iseq):
#     for ind, item in enumerate(iseq):
#         model.predict(item[ind])
#
#
# class ImageSequence(Sequence):
#     def __init__(self, filenames, name, key='image', type='train'):
#         super().__init__()
#         #self._imagedata = (ImageFile(f) for f in filenames)
#         #self._filenames = [i.name for i in self._imagedata]
#         self._filenames = filenames
#         self._key = key
#         self._name = name
#         print('{} {}-{} dataset created'.format(name, type, key))
#
#     def __len__(self):
#         return len(self._filenames)
#
#     # "@lru_cache(100)
#     def __getitem__(self, index):
#         # x = tifffile.imread(self._filenames[index])
#         x = imread(self._filenames[index])
#         if self._key == 'image':
#             x = normalize(x, 1, 99.8, axis=(0, 1, 2))
#         # elif self._key == 'mask':
#         #      x = fill_label_holes(x)
#         return x


class ImageData:
    """Handle image/label-pairs and find voxels of each object within.
    Attributes
    ----------
    name : str
        The name stem of the image file, i.e. name without extensions
    image : labelCollect.ImageFile
        ImageFile-object pointing to the image to segment.
    labels : labelCollect.ImageFile
        An ImageFile-instance pointing to one label-file of self.image. ImageData-objects are limited to one 'active'
        label-image at a time. The active label-image can be changed with class method select().
    voxel_dims : tuple[float]
        Voxel ZYX-dimensions of the image in microns.

    Methods
    -------
    labelled_voxels(self, item: Union[int, str] = None) -> Union[pd.DataFrame, None]
        Collect IDs (voxel value) and ZYX-coordinates of all labelled voxels in the active label-image, and fetch
        their intensities from all channels of the microscopy image.
    select(self, item: Union[int, str]) -> None
        Switch currently active label-image
    """

    def __init__(self, path_to_image: Pathlike, paths_to_labels: Union[List[str], None] = None,
                 voxel_dims: Union[None, tuple] = None) -> None:
        """
        Parameters
        ----------
        path_to_image : str, pl.Path
            Path to a image for segmentation and/or label info collection.
        paths_to_labels : list[str]
            List of paths to pre-existing label-images for the microscopy images.
        voxel_dims : tuple[float]
            The ZYX-lengths of each voxel in microns. If given, forces the input over metadata that may or may not exist
            in the images.
        """
        self.name = pl.Path(path_to_image).stem
        self.image = ImageFile(path_to_image, force_dims=voxel_dims)
        self.label_paths = [] if paths_to_labels is None else paths_to_labels
        self.labels = None if paths_to_labels is None else ImageFile(paths_to_labels[0], is_label=True)
        self.voxel_dims = self.image.voxel_dims
        self.is_2d = self.image.is_2d
        if self.labels is not None:
            self._test_img_shapes()

    def _get_intensities(self, notnull: tuple) -> dict:
        """Read intensities of labelled voxels.
        Parameters
        ----------
        notnull : tuple
            Tuple of array indices from which intensities will be collected.
        """
        with HideLog():
            if self.image.channels is not None:
                intensities = {f"Intensity Mean_Ch={ch}": self.image.get_channels(ch)[notnull]
                               for ch in np.arange(0, self.image.channels)}
            else:
                intensities = {"Intensity Mean": self.image.img[notnull]}
        return intensities

    def _test_img_shapes(self) -> None:
        """Assert that image and label file shapes match."""
        if self.labels is None:
            print("Label data has not been defined.")
            return
        axes = [-2, -1] if self.is_2d else [0, -2, -1]
        if not self.labels.shape == tuple(map(self.image.shape.__getitem__, axes)):
            msg = f"Different image shapes. img: {self.image.shape}  ;  labels: {self.labels.shape}"
            raise ShapeMismatchError(objname=self.image.name, message=msg)

    def labelled_voxels(self, item: Union[int, str, pl.Path] = None) -> Union[pd.DataFrame, None]:
        """Find labelled voxels from a label-file and return them in a DataFrame with intensities.
        Parameters
        ----------
        item : int, str
            Either a string or pathlib.Path to a label-image or index position in self.label_paths. If value is not
            given, uses the label-image that is active in self.labels.

        Returns
        -------
        ret : pd.DataFrame
            DataFrame with XYZ-coordinates of each voxel, their intensities on each channel of the image, and the voxel
            value in the label-image (ID).

        Raises
        ------
        MissinLabelsError
            If label-image has no labels.
        """
        if item is not None:
            self.select(pl.Path(item))

        # Find locations of individual label voxels from label image
        try:
            notnull = np.nonzero(self.labels.img)
        except MissingLabelsError(self.name):
            return None

        # Create DataFrame that contains named values of each voxel
        column_data = {"ID": self.labels.img[notnull]}
        column_data.update({l: notnull[i] for i, l in enumerate(self.image.axes.replace('C', ''))})
        column_data.update(self._get_intensities(notnull))
        return pd.DataFrame(column_data)

    def select(self, item: Union[int, str, pl.Path]) -> [IndexError]:
        """Make one of the inputted label files active."""
        if isinstance(item, int):
            item = self.label_paths[item]
        elif isinstance(item, str):
            item = self.label_paths[[str(p) for p in self.label_paths].index(item)]
        if not item.exists():
            raise FileNotFoundError
        self.labels = ImageFile(item, is_label=True)


class ImageFile:
    """Define a microscopy image or label image for analysis.
    Attributes
    ----------
    path : pl.Path
        Path to the image-file.
    name : str
        Name of the image-file without extension.
    img : np.ndarray
        The image as a numpy-array.
    is_label : bool
        Whether instance is a label-image.
    label_name : str
        Last element of name when split by underscore, i.e. model that was used to create label-image. For example, the
        label-file with name 'sample1_DAPI10x.labels.tif' would have label_name value 'DAPI10x'.
    shape : tuple[int]
        Full shape of the image-array.
    channels : int
        Number of channels in the image-file.
    voxel_dims : tuple[float]
        Tuple with voxel ZYX-sizes in micrometers.

    Methods
    -------
    get_channels(self, channels: Union[int, Tuple[int]]) -> np.ndarray:
        Return channels at given indices of the images channel-axis as a numpy array.

    Raises
    ------
    AxesOrderError
        When axis order differs from the required 'Z(C)YX'.
    """

    def __init__(self, filepath: Pathlike, is_label: bool = False,
                 force_dims: Union[None, Tuple[float]] = None):
        """
        Parameters
        ----------
        filepath : str, pl.Path
            Full path to a image-file.
        is_label : bool
            Set to true if given filepath points to a label-image.
        force_dims : tuple[float]
            Force voxel ZYX-sizes in micrometers, in respective order. If None, sizes are read from metadata, if found.
        """
        self.path = pl.Path(filepath)
        self.name = self.path.stem
        self.img = self.path
        self.is_label = is_label
        self.is_2d = False
        self.label_name = self.path
        self.shape = None
        self.channels = None
        self.axes = None
        self.voxel_dims = force_dims
        self.dtype = None
        self._define_attributes(self.path)

    @property
    def img(self) -> np.ndarray:
        """Read image."""
        with HideLog():
            img = imread(str(self._img))
        return img

    @img.setter
    def img(self, path: pl.Path):
        """Set path to image."""
        self._img = path

    @property
    def label_name(self) -> str:
        """Get label's channel/model name."""
        if not self.is_label:
            print("Image is not a label file and has no label name.")
        return self._label_name

    @label_name.setter
    def label_name(self, filepath: Pathlike):
        """Set label name from name string"""
        if self.is_label:
            self._label_name = str(filepath).split(".labels")[0].split("_")[-1]
        else:
            self._label_name = None

    def _define_attributes(self, filepath: pl.Path) -> None:
        """Define relevant variables based on image properties and metadata."""
        with HideLog():
            with TiffFile(filepath) as tif:
                self._test_ax_order(tif.series[0].axes)  # Confirm correct axis order
                self.shape = tif.series[0].shape
                # self.datatype = get_tiff_dtype(str(tif.series[0].dtype))
                try:  # Read channel number of image
                    self.channels = tif.imagej_metadata.get('channels')
                except AttributeError:
                    self.channels = None
                # self.bits = _get_tag(tif, "BitsPerSample")
                # TODO: define existing units - tif.imagej_metadata.get('unit') ; "\\u00B5m" is micrometer
                self.dtype = tif.series[0].dtype

                # Find micron sizes of voxels
                if not self.is_label and self.voxel_dims is None:
                    self._find_voxel_dims(tif.imagej_metadata.get('spacing'), _get_tag(tif, "YResolution"),
                                          _get_tag(tif, "XResolution"))

    def _find_voxel_dims(self, z_space: Union[None, float], y_res: Union[None, tuple], x_res: Union[None, tuple]):
        """Transform image axis resolutions to voxel dimensions."""
        if None in (z_space, y_res, x_res):  # If some values are missing from metadata
            dims = [1. if z_space is None else z_space] + [1. if v is None else v[1]/v[0] for v in (y_res, x_res)]
            warn("UserWarning: Resolution on all axes not found in image metadata.\n"+
                 f"-> Using default voxel size of 1 for missing axes; ZYX={tuple(dims)}\n")
        else:
            dims = [z_space] + [v[1]/v[0] for v in (y_res, x_res)]
        self.voxel_dims = tuple(dims)

    def _test_ax_order(self, axes: str):
        """Assert correct order of image axes."""
        if axes in ('CYX', 'YX'):
            self.is_2d = True
        elif axes not in ('ZCYX', 'ZYX', 'QYX'):
            msg = f"Image axes order '{axes}' differs from the required 'Z(C)YX'."
            raise AxesOrderError(image_name=self.name, message=msg)
        self.axes = axes

    def get_channels(self, channels: Union[int, Tuple[int]]) -> np.ndarray:
        """Get specific channels from a multichannel image."""
        if self.channels is not None and self.channels > 1:
            if self.is_2d is False:
                try:
                    return self.img[:, channels, :, :]
                except IndexError:
                    print("Given index does not exist. Returning the last channel of image.")
                    return self.img[:, -1, :, :]
            else:
                try:
                    return self.img[channels, :, :]
                except IndexError:
                    print("Given index does not exist. Returning the last channel of image.")
                    return self.img[-1, :, :]
        print("Image is single-channel.")
        return self.img


class CollectLabelData:
    """Collect information on objects based on microscopy image and predicted labels.
    Attributes
    ----------
    image_data : labelCollect.ImageData
        An ImageData-instance of the microscopy image.
    convert_coordinates : bool
        Whether output will be/is converted from pixel-wise coordinate system to micrometers.
    label_files : str, pl.Path
        Outputs a list containing paths to label-images related to the microscopy image.
    output : labelCollect.OutputData
        Indexable object that stores the results of the given label-image paths. Results are stored in the same order as
        in the label_files-attribute.

    Methods
    -------
    get_label_names()
        Returns the final component of each label-file, i.e. its model or channel identifier.
    filter(filter_list: list)
        Apply a filter to data from one/all model(s).
    read_labels(label_file = None)
        Collect label info from label-images. Reads only label_file if it is given, else collects data from all files in
        self.label_files.
    save(out_path, item = 0, label_name = None, lam_compatible = True, decimal_precision = 4)
    """

    def __init__(self, image_data: ImageData, label_file: Pathlike = None, label_names: list = None,
                 convert_to_micron: bool = True) -> None:
        """
        Parameters
        ----------
        image_data : labelCollect.ImageData
            An ImageData-instance of the microscopy image to use for label info collection.
        label_file : str, pl.Path
            Path to a specific label-image from which to collect information. If None, all label paths from image_data
            are used.
        label_names : list[str]
            Give alternative names to the labels.
        convert_to_micron : bool
            Convert output data from pixel-based dimensions to micrometers.

        Raises
        ------
        AssertionError
            If given label_names-list is not equal in length to ImageData.label_files.
        MissingLabelsError
            When trying to read an image with no labels.
        """
        self.image_data = image_data
        self.convert_coordinates = convert_to_micron
        self.label_files = self.image_data.label_paths if label_file is None else [label_file]
        names = label_names if label_names is not None else self.get_label_names()
        assert len(self.label_files) == len(names)
        self.output = OutputData(self.label_files, names)

    def __call__(self, save_data: bool = False, out_path: Pathlike = None, filters: list = None, *args,
                 **kwargs):
        """Read all label image-files and save label-specific information.
        Parameters
        ----------
        save_data : bool
            Whether to save the collected data as a file. The data is stored to self.output in any case.
        out_path : str, pl.Path
            Path to the save folder if save_data is True.
        filters : list
            List of tuples containing filters to apply. See CollectLabelData.filter().
        filter_images : List[Pathlike]
            Paths to label images that will be cleaned from the filtered labels by setting their pixel values to zero.
        """
        if save_data and out_path is None:
            print("CollectLabelData.__call__() requires path to output-folder (out_path: str, pathlib.Path).")
            return
        # Collect data from each label file:
        for ind, label_file in enumerate(self.label_files):
            self.read_labels(label_file=label_file)
        if filters is not None:
            self.filter(filters)
        if save_data:
            for ind in range(len(self.label_files)):
                self.save(out_path, item=ind, *args, **kwargs)

    def _get_area_maximums(self, voxel_data: pd.DataFrame) -> np.array:
        """Calculate maximal z-slice area of each object."""
        grouped_voxels = voxel_data.groupby(["ID"]) if self.image_data.is_2d else voxel_data.groupby(["ID", "Z"])
        slices = grouped_voxels.size()
        return slices.groupby(level=0).apply(max) * np.prod(self.image_data.voxel_dims[1:])

    def _get_volumes(self, voxel_data: pd.DataFrame) -> pd.Series:
        """Calculate object volume based on voxel dimensions."""
        grouped_voxels = voxel_data.groupby("ID")
        if self.image_data.is_2d:
            return grouped_voxels.size() * np.nan
        return grouped_voxels.size() * np.prod(self.image_data.voxel_dims)

    def filter(self, filter_list: list) -> None:
        """Filter an output DataFrame based on each label's value in given column.
        Parameters
        ----------
        filter_list : list
            List containing a tuple for each filter. Each tuple must contain 1) index of data or name/model, 2) name of
            column where filter is applied, 3) filtering value, and 4) 'min' or 'max' to indicate if filtering value is
            the minimum or maximum allowed value in the data column. If the first item in tuple is 'all', the filter is
            performed on all output DataFrames.
            For example, filter_list = [('all', 'Area', 5.0, 'min'), ('DAPI10x', 'Volume', 750.0, 'max')] would filter
            all labels with area less than 5, and would additionally filter labels with volume more than 750 from the
            DAPI10x information.
        """
        def __resolve_targets() -> List[int]:
            targets = []
            for filter_tuple in filter_list:
                fail_message = f"Filtering with {filter_tuple} failed"
                items, name = None, filter_tuple[0]
                if isinstance(name, str):
                    if name.lower() == 'all':
                        items = [i for i in range(len(self.label_files))]
                    else:
                        try:
                            items = [self.get_label_names().index(name)]
                        except ValueError:
                            warn(f"{fail_message} - Item '{name}' not found in {self.get_label_names()}\n")
                elif isinstance(name, int):
                    if len(self.label_files) < name + 1:
                        warn(f"{fail_message} - Index {name} is too large for object of length " +
                              f"{len(self.get_label_names())}.\n")
                        continue
                    items = [name]
                targets.append(items)
            return targets

        def __use_filter(ids):
            return target in ids

        filtered_ids = []
        # Resolve targets for each filter:
        targets = __resolve_targets()
        # Apply filters for each target
        for target in range(len(self.label_files)):
            filters = map(__use_filter, targets)

        # TODO: Add filtering
        #     if items is not None and len(items) > 0:
        #         for item in items:
        #             filtered = self.output.filter_output(index=item, column=filter_tuple[1], value=filter_tuple[2],
        #                                                  filter_type=filter_tuple[3])
        #             filtered_ids.append
        #         if isinstance(filtered, set) and len(filtered) > 0:


    def gather_data(self, label_file: Pathlike) -> Union[pd.DataFrame, None]:
        """Get output DataFrame containing descriptive values of the labels.
        Parameters
        ----------
        label_file : str, pl.Path
            Path to label-image from which label info will be collected from.

        Returns
        -------
        output : pd.DataFrame
            DataFrame with voxel values of each label collapsed into wide-format observations, i.e. each row represents
            one object.
        """
        def __intensity_slope(yaxis: pd.Series, xaxis: pd.Series) -> float:
            xaxis = xaxis.iloc(axis=0)[yaxis.index.min():yaxis.index.max() + 1]
            inds = np.invert(np.array([xaxis.isna(), yaxis.isna()]).any(axis=0))
            yaxis, xaxis = yaxis[inds], xaxis[inds]
            # rescale to [0,1]
            yx = (yaxis - yaxis.min()) / np.ptp(yaxis)
            xx = (xaxis - xaxis.min()) / np.ptp(xaxis)
            try:
                out = np.polynomial.polynomial.Polynomial.fit(xx, yx, deg=1, window=[0., 1.], domain=None)
                return out.coef[1]
            except np.linalg.LinAlgError:
                return np.nan

        # Find coordinates and intensities of each labelled voxel
        voxel_data = self.image_data.labelled_voxels(item=label_file)
        if voxel_data is None:
            warn(f"UserWarning: No labels found on {label_file}.")
            return None

        colmp = {k: m for (k, m) in zip("ZYX", self.image_data.voxel_dims) if k in voxel_data.columns}
        if self.convert_coordinates is True: # and any([vd != 1 for vd in self.image_data.voxel_dims]):
            voxel_data.loc[:, colmp.keys()] = voxel_data.loc[:, colmp.keys()].mul(pd.Series(colmp))

        voxel_sorted = voxel_data.sort_values(by='ID').reset_index(drop=True)

        # Collapse individual voxels into label-specific averages.
        output = voxel_sorted.groupby("ID").agg(np.nanmean)

        # Calculate other variables of interest
        output = output.assign(
            Volume      = self._get_volumes(voxel_data.loc[:, ['ID'] + list(colmp.keys())]),
            Area        = self._get_area_maximums(voxel_data)
        )

        # Find distance to each voxel from its' label's centroid (for intensity slope)
        coords = voxel_sorted.loc[:, ['ID', *colmp.keys()]].groupby("ID")
        pxl_distance = np.sqrt(coords.transform(lambda x: (x - x.mean(skipna=True))**2).sum(axis=1))

        # Get intensities and calculate related variables for all image channels
        intensities = voxel_sorted.loc[:, voxel_sorted.columns.difference(['X', 'Y', 'Z'])].groupby("ID")
        output = output.join([
            # Intensity minimum value
            intensities.agg(np.nanmin).rename(lambda x: x.replace("Mean", "Min"), axis=1),
            # Intensity maximum value
            intensities.agg(np.nanmax).rename(lambda x: x.replace("Mean", "Max"), axis=1),
            # Intensity median
            intensities.agg(np.nanmedian).rename(lambda x: x.replace("Mean", "Median"), axis=1),
            # Intensity standard deviation
            intensities.agg(np.nanstd).rename(lambda x: x.replace("Mean", "StdDev"), axis=1),
            # slope of normalized label intensities as a function of distance from centroid
            intensities.agg(lambda yax, xax=pxl_distance: __intensity_slope(yax, xax)
                            ).rename(lambda x: x.replace("Mean", "Slope"), axis=1)]
        )
        return output

    def get_label_names(self):
        """Get label names of all label files defined for the instance."""
        return [ImageFile(p, is_label=True).label_name for p in self.label_files]

    def read_labels(self, label_file: Pathlike = None):
        """Get label data from label file(s)."""
        # If Class-object does not have pre-defined label files and no label file is given, raise error
        if not self.label_files and label_file is None:
            raise MissingLabelsError
        # If file is given as an argument, read only given file
        if label_file is not None:
            self.output[label_file] = self.gather_data(label_file)
        # Otherwise, sequentially read all defined label files
        else:
            for ind, file_path in enumerate(self.label_files):
                self.output[ind] = self.gather_data(file_path)

    def save(self, out_path: Pathlike, item: Union[int, str, pl.Path, pd.DataFrame] = 0,
             label_name: str = None, lam_compatible: bool = True, decimal_precision: Union[int, bool] = 4,
             *args) -> None:
        """Save gathered label information from one label file as DataFrame.

        Parameters
        ----------
        out_path : str, pl.Path
            Path to save directory.
        item : int, str, pl.Path, pd.DataFrame
            Index in self.output or corresponding label-image path. Alternatively, can be directly provided with the
            DataFrame.
        label_name : str
            Alternative name to the label. If None, uses the model's name.
        lam_compatible : bool
            If True, changes column names to be LAM-compatible.
        decimal_precision : int, bool
            Precision of decimals in the saved file.
        """
        def _is_empty(obj):
            if obj is None: return True
            elif isinstance(obj, pd.DataFrame) and obj.empty: return True
            return False

        data = None
        if isinstance(out_path, str):  # Change path string to Path-object
            out_path = pl.Path(out_path)
        # Parse wanted dataset from various arguments:
        if isinstance(item, int) or isinstance(item, str) or isinstance(item, pl.Path):
            object_label, _, data = self.output[item]
            label_name = f"{object_label}" if label_name is None else label_name
        elif isinstance(item, pd.DataFrame):
            data = item
        else:
            print("Type of given item is not supported.")
            return
        if _is_empty(data):
            warn("No labels found; results not saved.")
            return

        if lam_compatible:
            file = "Position.csv"
            save_path = out_path.joinpath(self.image_data.name, f"StarDist_{label_name}_Statistics", file)
            save_path.parent.mkdir(exist_ok=True, parents=True)
            data = data.rename(columns={"X": "Position X", "Y": "Position Y", "Z": "Position Z"})
            # data = self.output.lamify()
        else:
            file = f"{self.image_data.name}_{label_name}.csv"
            save_path = out_path.joinpath(file)
            data = data.rename(columns=lambda x: x.replace(' ', ''))
        if decimal_precision is not False:
            data = data.round(decimals=(4 if decimal_precision is True else decimal_precision))
        # Create output-directory and save:
        out_path.mkdir(exist_ok=True)
        data.to_csv(save_path)


class OutputData:
    """Hold label name, file, and data of output.
    Methods
    -------
    lamify(label_ind: int = 0) -> Union[None, pd.DataFrame]
        Return output data at given index as DataFrame with LAM-compatible column names.

    Raises
    ------
    AssertionError
        If length of label_paths and label_names does not match.
    """

    def __init__(self, label_paths: List[Pathlike], label_names: Optional[List[str]] = None) -> None:
        self._label_files = [str(p) for p in label_paths]
        l_range = [f"Ch{v}" for v in range(len(label_paths))]
        self._label_names = l_range if label_names is None else label_names
        self._output = [None for _ in label_paths]
        assert len(self._label_names) == len(self._output) == len(label_paths)

    def __setitem__(self, key: Union[int, str, pl.Path], data: Optional[pd.DataFrame]) -> None:
        if isinstance(key, str) or isinstance(key, pl.Path):
            key = self._label_files.index(str(pl.Path(key)))
        if data is None or isinstance(data, pd.DataFrame):
            self._output[key] = data

    def __getitem__(self, item: Union[int, str, pl.Path] = 0) -> Tuple[Union[None, str], Union[None, str, pl.Path],
                                                                       Union[None, pd.DataFrame]]:
        # If given indexer is the label path, get its index number
        if isinstance(item, str) or isinstance(item, pl.Path):
            try:
                item = self._label_files.index(str(item))
            except IndexError:
                print("Item not found in paths.")
                return None, item, None
        # If output data is not found for the item:
        if self._output[item] is None:
            print(f"Output data not found for {self._label_files[item]}.")
        return self._label_names[item], str(self._label_files[item]), self._output[item]

    def filter_output(self, index: int, column: str, value: float, filter_type: str) -> Union[Set[int], None]:
        """Filter an output DataFrame based on each label's value in given column.
        Parameters
        ----------
        index : int
            Index position of the label file in self.output.
        column : str
            Column label to use in filtering.
        value : float
            Value to use as a filtering limit.
        filter_type : str
            Direction of filtering. Use 'min' to filter all labels with value lower than the one given, or 'max' to
            filter all labels with higher value.
        """
        output_data = self._output[index]
        if not isinstance(output_data, pd.DataFrame):
            if output_data is None:
                message = "Missing label information. Use CollectLabelData.read_labels()."
            else:
                message = f"Object at index '{index}' is not a DataFrame."
            print(f"Filter failed - {message}\n")
            return None

        try:
            if filter_type == 'min':
                filtered_output = output_data.loc[output_data.loc[:, column] >= value, :]
            elif filter_type == 'max':
                filtered_output = output_data.loc[output_data.loc[:, column] <= value, :]
            else:
                warn("Filter failed - Type must be either 'min' or 'max'.")
                return
            self._output[index] = filtered_output
            return set(output_data.index).difference(set(filtered_output.index))
        except IndexError:
            print(f"Given column name '{column}' not found!\nAvailable columns: {output_data.columns}\n")

    def lamify(self, label_ind: int = 0) -> Union[None, pd.DataFrame]:
        """Get output data with column names in LAM-compatible format."""
        output = self._output[label_ind]
        if isinstance(output, pd.DataFrame):
            return output.rename(columns={"X": "Position X", "Y": "Position Y", "Z": "Position Z"})
        else:
            return None


class PredictObjects:
    """Predict objects in a microscopy image using StarDist.

    Attributes
    ----------
    PredictObjects.model_instances : dict[str, Union[StarDist2D, StarDist3D]]
        Contains model instances that have been generated.
    PredictObjects.default_config : Union[dict, predictSD.PredictionConfig]
        Contains default kwargs for handling StarDist prediction.
    name : str
        The name of the image-file.
    image : labelCollect.ImageFile
        ImageFile-object pointing to the image to segment.
    label_paths : Optional[List[str, ...]]
        A path or list of paths to all label-files.
    config : dict
        Updated version of default_config for prediction with class instance.

    Methods
    -------
    predict(model_and_ch_nro, out_path, make_overlay=True, n_tiles=None, overlay_path=None) -> Tuple[np.ndarray, dict]
        Performs StarDist prediction on one model to the image.
    define_tiles(self, dims) -> tuple
        Returns a tuple of tile numbers on each axis of image based on keys "z_div", "long_div", and "short_div" in
        PredictObjects.default_config or in kwargs.
    """
    model_instances = {}
    default_config = { "sd_models": None, "prediction_chs": 0, "predict_big": False,
        "nms_threshold": None, "probability_threshold": None, "z_div": 1, "long_div": 2, "short_div": 1,
        "memory_limit": None, "imagej_path": None, "fill_holes": True
    }

    def __init__(self, images: ImageData, mdir: Pathlike = None,  **prediction_config) -> None:
        """
        Parameters
        ----------
        images : labelCollect.ImageData
            ImageData-object that contains data regarding one microscopy image that will be used for prediction
        prediction_config : dict
            Is used to update PredictObjects.default_config to change prediction settings.
        mdir : str, pathlib.Path
            Path to the model directory.
        """
        self.name = images.name
        self.image = images.image
        self.label_paths = images.label_paths
        self.model_path = pl.Path(__file__).parent.joinpath("../models").resolve() if mdir is None else pl.Path(mdir)
        self.model_list = None
        self.config = None
        self.__setup(prediction_config)

    def __call__(self, out_path: str, return_details: bool = True, overwrite: bool = True,
                 **kwargs) -> Union[None, dict]:
        """Predict objects in the image using all models in self.model_list.

        Parameters
        ----------
        out_path : str
            Path to save label images to.
        return_details : bool
            Whether to return polygon/polyhedra details produced by StarDist
        overwrite : bool
            Whether to perform prediction on model(s) with pre-existing labels and to overwrite them. Tests if default
            pattern of "{out_path}/{self.name}_{model}.labels.tif exists in self.label_paths.

        Returns
        -------
        out_details : dict
            When return_details is True, returns dict that ontains information such as coordinates of the remaining
            StarDist label predictions, otherwise returns None.
        """
        dout = self.config.get('return_details') if 'return_details' in self.config.keys() else return_details
        out_details = dict()
        for model_and_ch in self.model_list:
            if not overwrite and self.test_label_existence(model_and_ch[0], out_path):
                continue
            labels, details = self.predict(model_and_ch_nro=model_and_ch, out_path=out_path, **kwargs)
            if dout and 'out_details' in locals():
                out_details[model_and_ch[0]] = (labels, details)
        if dout:
            return out_details

    def __setup(self, prediction_config):
        def test_mismatch(testv: bool):
            if testv: return
            raise ShapeMismatchError(objname=self.name,
                                     message="Number of given models and image channels for prediction do not match. " +
                                             "Values in config keys 'sd_models' and 'prediction_chs' must be pairable.")

        sd_models = prediction_config.pop("sd_models")
        # Update default config with user input
        config = deepcopy(PredictObjects.default_config)
        config.update(prediction_config)
        self.config = config

        # Limiting GPU-usage to avoid OoM
        memlim = self.config.get('memory_limit')
        if memlim is not None and gputools_available():
            limit_gpu_memory(memlim[1], allow_growth=False, total_memory=memlim[0])

        # Create model instances and generate list of model/channel pairs to use
        chans = self.config.get('prediction_chs')
        classes = [str, int, StarDist2D, StarDist3D]
        test_mismatch((1 if any([isinstance(sd_models, v) for v in classes]) else len(sd_models)) ==
                      (1 if any([isinstance(chans, v) for v in classes]) else len(chans)))
        if isinstance(sd_models, tuple) and isinstance(chans, tuple):
            self.model_list = [*zip(sd_models, chans)]
        else:
            self.model_list = [(sd_models, chans)]
        self.config['sd_models'], self.config['prediction_chs'] = zip(*self.model_list)

    @property
    def model_list(self) -> List[Tuple[str, int]]:
        """Get list of usable models and applicable image channels."""
        return self._model_list

    @model_list.setter
    def model_list(self, model_input: Union[List[Tuple[Union[str, StarDist2D, StarDist3D], int]], None]):
        """Set models to be used and their respective image channels."""
        if model_input is not None:
            # Standardising variables between different input types for initiated models:
            for ind, (model_name, model_channel) in enumerate(model_input):
                if isinstance(model_name, StarDist2D) or isinstance(model_name, StarDist3D):
                    model = model_name
                    model.name = model.name.replace('_', '')
                    model_input[ind] = (model.name, model_channel)
                    if model.name not in PredictObjects.model_instances.keys():
                        PredictObjects.model_instances[model.name] = model
                # As above, but for non-initiated models:
                elif isinstance(model_name, str):
                    if model_name in ('2D_versatile_fluo', '2D_versatile_he'):
                        stripped_name = model_name.replace('_', '')
                        if stripped_name not in PredictObjects.model_instances.keys():
                            model = StarDist2D.from_pretrained(model_name)
                            PredictObjects.model_instances[stripped_name] = model
                        model_input[ind] = (stripped_name, model_channel)
                    elif model_name not in PredictObjects.model_instances.keys():
                        model_type = StarDist2D if self.image.is_2d else StarDist3D
                        with HidePrint():
                            model = read_model(model_type, model_name, str(self.model_path))
                        PredictObjects.model_instances[model_name] = model
        self._model_list = model_input

    def _prediction(self, model, img, n_tiles, config):
        """Use model to predict image labels."""
        # TODO handle retracing issue
        with HideLog():
            labels, details = model.predict_instances(img, axes=self.image.axes.replace('C', ''),
                                                      prob_thresh=config.get("probability_threshold"),
                                                      nms_thresh=config.get("nms_threshold"),
                                                      n_tiles=n_tiles
                                                      )
        return labels, details

    @staticmethod
    def use_model(model_input: str):
        return PredictObjects.model_instances.get(model_input)

    def predict(self, model_and_ch_nro: Tuple[str, int], out_path: str, make_overlay: bool = True,
                n_tiles: Optional[Tuple[int, ...]] = None, overlay_path: Optional[str] = None,
                **kwargs) -> Tuple[np.ndarray, dict]:
        """Perform a prediction to one image.
        Parameters
        ----------
        model_and_ch_nro : tuple
            Tuple of (str, int) that first has name of model and then the index for the channel the model is applied to. 
        out_path : str
            Path to the label file output directory.
        make_overlay : bool
            Whether to create a flattened overlay image of
        n_tiles : [None, tuple]
            Tuple that contains number of tiles for each axis. If None, number of tiles is defined from Class-attribute
            default_config or from kwargs.
        overlay_path : str
            Path where overlay image is saved to if created.

        Returns
        -------
        labels : np.ndarray
            Image of the labels.
        details : dict
            Descriptions of label polygons/polyhedra.
        """
        config = deepcopy(self.config)
        config.update(kwargs)
        (model_name, chan) = model_and_ch_nro

        if self.image.is_2d is True:
            img = normalize(self.image.get_channels(chan), 1, 99.8, axis=(0, 1))
        else:
            img = normalize(self.image.get_channels(chan), 1, 99.8, axis=(0, 1, 2))
        probt, nmst = config.get('probability_threshold'), config.get('nms_threshold')
        print(f"\n{self.image.name}; Model = {model_name} ; Image dims = {self.image.shape}" # ; Thresholds:" +
              # TODO account for printing thresholds from either model or from user input
              # f"{str(probt) if probt is None else round(probt, 3)} probability, " +
              # f"{str(nmst) if nmst is None else round(nmst, 3)} NMS)"
              )

        # Define tile number if big image
        if config.get("predict_big") and n_tiles is None:
            n_tiles = self.define_tiles(img.shape)

        if n_tiles is not None and self.image.is_2d and len(n_tiles) > 2:
            n_tiles = [n_tiles[-2], n_tiles[-1]]

        # Run prediction
        labels, details = self._prediction(self.use_model(model_name), img, n_tiles, config)

        # Fill holes in labels
        if config.get("fill_holes") is True:
            labels = fill_label_holes(labels)

        # Define save paths:
        file_stem = f'{self.name}_{model_name}'
        save_label = pl.Path(out_path).joinpath(f'{file_stem}.labels.tif')

        # Save the label image:
        self.saveastiff(str(save_label), labels)
        # Add path to label paths
        if save_label not in self.label_paths:
            self.label_paths.append(str(save_label))

        # TODO: replace overlay plotting
        # if make_overlay and config.get("imagej_path") is not None:  # Create and save overlay tif of the labels
        #     ov_save_path = overlay_path if overlay_path is not None else out_path
        #     overlay_images(pl.Path(ov_save_path).joinpath(f'overlay_{file_stem}.tif'),
        #                    self.image.path, save_label, config.get("imagej_path"),
        #                    channel_n=chan)
        return labels, details

    def define_tiles(self, dims: Tuple[int, int, int]) -> Tuple[int, int, int]:
        """Define ZYX order of image divisors using division values from config.
        Parameters
        ----------
        dims : Tuple[int, int, int]
            Tuple of image shape on Z, Y, X-axes, respectively.

        Returns
        -------
        Tuple[int, int, int]
            Tuple of number of tiles for each axis, ordered ZYX.
        """

        # Image shape
        y, x = dims[-2], dims[-1]
        # return splitting counts of each axis:
        if y >= x:  # If y-axis is longer than x
            return self.config.get("z_div"), self.config.get("long_div"), self.config.get("short_div")
        # If y-axis is shorter
        return self.config.get("z_div"), self.config.get("short_div"), self.config.get("long_div")

    def test_label_existence(self, model: str, out_path: Pathlike) -> bool:
        """Test whether label-file already exists for the current model."""
        file_stem = f'{self.name}_{model}'
        label_file = str(pl.Path(out_path).joinpath(f'{file_stem}.labels.tif'))
        labels = [str(p) for p in self.label_paths]
        return label_file in labels

    def saveastiff(self, savepath, labels):
        save_tiff_imagej_compatible(savepath, labels.astype(self.image.dtype),
                                    axes=self.image.axes.replace('C', ''),
                                    **{"imagej": True,
                                       "resolution": (1. / self.image.voxel_dims[1], 1. / self.image.voxel_dims[2]),
                                       "metadata": {'spacing': self.image.voxel_dims[0]}})


class HidePrint:
    """Hide output from other packages."""

    def __enter__(self):
        self._original_stdout = sys.stdout
        sys.stdout = open(os.devnull, 'w')

    def __exit__(self, exc_type, exc_val, exc_tb):
        sys.stdout.close()
        sys.stdout = self._original_stdout


class HideLog:
    """Hide logging output from other packages."""

    def __enter__(self, level: int = 30):
        captureWarnings(True), disable(level)

    def __exit__(self, exc_type, exc_val, exc_tb):
        captureWarnings(False), disable(NOTSET)


class ShapeMismatchError(Exception):
    """Exception raised when size-restricted objects differing shapes."""

    def __init__(self, objname: str, message=f"Shape mismatch between images"):
        self.name = objname
        self.message = message
        super().__init__(self.message)

    def __str__(self):
        return f"{self.name} -> {self.message}"


class MissingLabelsError(Exception):
    """Exception raised when trying to get a non-defined label image."""

    def __init__(self, image_name: str, message=f"Label file not defined"):
        self.name = image_name
        self.message = message
        super().__init__(self.message)

    def __str__(self):
        return f"{self.name} -> {self.message}"


class AxesOrderError(Exception):
    """Exception raised when image has wrong axis order."""

    def __init__(self, image_name: str, message=f"Image axes order is wrong; ZCYX is required."):
        self.name = image_name
        self.message = message
        super().__init__(self.message)

    def __str__(self):
        return f"{self.name} -> {self.message}"


def corresponding_imgs(file_name: str, target_path: str) -> list:
    """Find corresponding images based on name of the other."""
    try:
        files = [p for p in [*pl.Path(target_path).glob(f'{file_name}*')] if p.suffix in ['.tif', '.tiff']]
        return files
    except IndexError:
        warn(f"UserWarning: Could not find image with search string ' {file_name} '.\n"+
             "-> Assert that image files are named sample_name.labels.tif and sample_name.tif")


def _get_tag(tif: TiffFile, tag: str) -> Union[None, str, int, float, tuple]:
    """Return metadata with given tag-string as name from first page of the TIFF-file."""
    try:
        return tif.pages[0].tags.get(tag).value
    except AttributeError:
        return None


def create_output_dirs(out_path: Pathlike, lbl_path: Pathlike) -> None:
    """Create result and label-file directories.
    Parameters
    ----------
    out_path : str, pl.Path
        Path to output-directory.
    lbl_path : str, pl.Path
        Path to label-image directory.
    """
    if not isinstance(out_path, pl.Path) or not isinstance(lbl_path, pl.Path):
        out_path = pl.Path(out_path)
        lbl_path = pl.Path(lbl_path)

    if not out_path.exists():
        out_path.mkdir(exist_ok=True, parents=True)
    if not lbl_path.exists():
        lbl_path.mkdir(exist_ok=True, parents=True)


def read_model(model_func: Type[Union[StarDist3D, StarDist2D]], model_name: str, model_path: str) -> Union[StarDist3D,
                                                                                                           StarDist2D]:
    """Read 3D or 2D StarDist model."""
    # with HidePrint():
    try:
        model = model_func(None, name=model_name, basedir=model_path)
    except ValueError as err:
        if str(err).startswith("grid = ("):
            raise ShapeMismatchError(objname=model_name, message="Dimensions of model and image differ.")
        else: raise
    else:
        return model


def overlay_images(save_path: Pathlike, path_to_image: Pathlike,
                   path_to_label: Pathlike, imagej_path: Pathlike, channel_n: int = 1) -> None:
    """Create flattened, overlaid tif-image of the intensities and labels."""
    def _find_lut(lut_dir, lut_dict):
        for item in lut_dict.keys():
            try:
                next(lut_dir.glob(f'{item}.lut'))
                return lut_dict.get(item)
            except StopIteration:
                continue
        return "Green"

    # Create output-directory
    pl.Path(save_path).parent.mkdir(exist_ok=True)

    # Find path to predictSD's ImageJ macro for the overlay image creation:
    file_dir = pl.Path(__file__).parent.absolute()
    macro_file = file_dir.joinpath("overlayLabels.ijm")

    # Test that required files exist:
    if not pl.Path(imagej_path).exists():
        warn("Path to ImageJ run-file is incorrect. Overlay-plots will not be created.")
        return
    if not macro_file.exists():
        warn("Label overlay plotting requires macro file 'overlayLabels.ijm'")
        return

    # Parse run command and arguments:
    luts = {'glasbey_inverted': 'glasbey_inverted', '16_colors': '16_colors', '16_Colors': '16 Colors'}
    lut_name = _find_lut(pl.Path(imagej_path).parent.joinpath("luts"), luts)
    input_args = ";;".join([str(save_path), str(path_to_image), str(path_to_label), str(channel_n), lut_name])
    # fiji_cmd = " ".join([str(imagej_path), "--headless --console -macro", str(macro_file), f'"{input_args}"'])
    print("Creating overlay")
    ps = subprocess.Popen(
        # fiji_cmd,
        [str(imagej_path), "--headless", "-macro", str(macro_file), f'{input_args}'],
        shell=False, stdout=subprocess.PIPE
    )
    try:
        outs, errs = ps.communicate(timeout=20)
        # ps = subprocess.run(fiji_cmd, shell=True, check=True, stdin=subprocess.PIPE, stdout=subprocess.PIPE, timeout=10)
    except subprocess.CalledProcessError as e:
        warn(e.stderr)
    except subprocess.TimeoutExpired:
        warn("Overlay-subprocess timeout!\nSubprocess may require ImageJ to be open!\n")
        ps.kill()
        # outs, errs = ps.communicate()


def collect_labels(img_path: str, lbl_path: str, out_path: str, prediction_conf: dict = None, lam_out: bool = True,
                   to_microns: bool = True, voxel_dims: Union[None, tuple] = None, labels_exist: bool = False) -> None:
    """Perform analysis on all images in given directory.
    Parameters
    ----------
    img_path: str
        Path to image-folder. All TIFF-images in folder will be used.
    lbl_path: str
        Path to label-folder. When labels_exist==True, label-files in the folder will be used to collect label-specific
        information, otherwise label-files will be saved to the folder.
    out_path: str
        Path to results-folder. Data tables of label information will be saved here.
    prediction_conf: dict
        Key/value-pairs to replace PredictObjects.default_config -values that are used for StarDist prediction.
    to_microns: bool
        Whether to transform output from pixel coordinate system to micrometers.
    voxel_dims: None, tuple
        Tuple with ZYX-dimensions of each pixel in order to perform transformation to micrometers.
    labels_exist: bool
        Whether labels already exist in lbl_path. If True, the function only collects label information from the files,
        otherwise StarDist prediction is performed before the collection.
    """
    dim_warning = dict()
    # Create output directories
    create_output_dirs(out_path, lbl_path)

    # Find all tif or tiff files in the directory
    files = [p for p in [*pl.Path(img_path).glob(f'*')] if p.suffix in ['.tif', '.tiff']]
    if not files:
        warn(f"UserWarning: No image files found at path {img_path}")

    # Perform the analysis on the images in alphabetical order:
    for image_file in files:
        print(f"\nWorking on '{pl.Path(image_file).name}' ...")

        if labels_exist:  # Find path to label images if existing
            label_files = corresponding_imgs(pl.Path(image_file).stem, lbl_path)
            print(f"Using pre-existing label files:\n{label_files}")
        else:
            label_files = None

        try:  # Assign image/label object, read metadata
            images = ImageData(image_file, paths_to_labels=label_files, voxel_dims=voxel_dims)
            dim_warning.update({images.name: all([v==1 for v in images.voxel_dims])})
        except ShapeMismatchError:
            raise
            # continue  # TODO: supposed to be raise?

        # Prediction:
        if not labels_exist:
            predictor = PredictObjects(images, **prediction_conf)
            _ = predictor(out_path=lbl_path, overlay_path=out_path, return_details=True)

        # Get information on label objects
        print("\nCollecting label data.\n")
        label_data = CollectLabelData(images, convert_to_micron=to_microns)
        label_data(out_path=out_path, lam_compatible=lam_out, filters=prediction_conf.get('filters'), save_data=True
                   #filter_images=predictor.label_paths
                   )
        # TODO: Add creation of overlay images
        # Print description of collected data
        for data in label_data.output:
            if data[2] is None or data[2].empty:
                print(f"Model:  {data[0]}\nFile:  {data[1]}\n{'NO FOUND LABELS'}\n")
            else:
                print(f"Model:  {data[0]}\nFile:  {data[1]}\n{data[2].describe()}\n")
    imgw = dim_warning.values()
    if to_microns and any(imgw) and not all(imgw):
        warn(f"UserWarning: {sum(imgw)}/{len(dim_warning.keys())} images have missing dimension info."+""
             " Recommendation to either 1) set micron conversion to False, or 2) forcing the correct micron lengths.")


if __name__ == "__main__":
    collect_labels(
        img_path=PREDICTSD_VARS.get('image_path'),
        lbl_path=PREDICTSD_VARS.get('label_path'),
        out_path=PREDICTSD_VARS.get('output_path'),
        prediction_conf=PREDICTSD_CONFIG,
        lam_out=PREDICTSD_VARS.get('create_lam_output'),
        to_microns=PREDICTSD_VARS.get('coords_to_microns'),
        voxel_dims=PREDICTSD_VARS.get('force_voxel_size'),
        labels_exist=PREDICTSD_VARS.get('label_existence')
    )
    print("DONE")<|MERGE_RESOLUTION|>--- conflicted
+++ resolved
@@ -10,7 +10,7 @@
 import sys
 from copy import deepcopy
 from logging import NOTSET, disable, captureWarnings
-from typing import Union, Tuple, List, Optional, Type, Set  # TypedDict
+from typing import Union, Tuple, List, Optional, Type, Set, NoReturn  # TypedDict
 from warnings import warn
 
 import numpy as np
@@ -25,14 +25,10 @@
 # from tensorflow.keras.utils import Sequence
 # import tensorflow as tf
 
-<<<<<<< HEAD
 # Type aliases
 Pathlike = Union[str, pl.Path]
 
-# function below searches for ImageJ exe-file (newest version) on University computers. The paths/names can be changed.
-=======
-# The line below searches for ImageJ exe-file (newest version) on University computers. The paths/names can be changed.
->>>>>>> ab0205fc
+# The lines below search for ImageJ exe-file (newest version) on University computers. The paths/names can be changed.
 try:
     ij_path = [*pl.Path(r"C:\hyapp").glob("fiji-win64*")][-1].joinpath(r"Fiji.app", "ImageJ-win64.exe")
 except IndexError:
@@ -42,9 +38,9 @@
 # ------------------
 PREDICTSD_VARS = {
     # On Windows, give paths as: r'c:\PATH\TO\DIR'
-    'image_path': r'X:\image_data\CtBP_CtBP_Y_GA-1_10X\images',
-    'label_path': r'X:\image_data\CtBP_CtBP_Y_GA-1_10X\masks',
-    'output_path': r'X:\image_data\CtBP_CtBP_Y_GA-1_10X\results',
+    'image_path': '/home/exp/images',
+    'label_path': '/home/exp/masks',
+    'output_path': '/home/exp/results',
 
     # Whether to save label data in LAM-compatible format and folder hierarchy
     # This expects that the images are named in a compatible manner, i.e. "samplegroup_samplename.tif"
@@ -497,8 +493,6 @@
             Path to the save folder if save_data is True.
         filters : list
             List of tuples containing filters to apply. See CollectLabelData.filter().
-        filter_images : List[Pathlike]
-            Paths to label images that will be cleaned from the filtered labels by setting their pixel values to zero.
         """
         if save_data and out_path is None:
             print("CollectLabelData.__call__() requires path to output-folder (out_path: str, pathlib.Path).")
