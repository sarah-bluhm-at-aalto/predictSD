"""
@version: 1.2.0
@author: Arto I. Viitanen

Distributed under GNU General Public License v3.0
"""
import os
import pathlib as pl
import subprocess
import sys
from copy import deepcopy
from logging import NOTSET, disable, captureWarnings
from typing import Union, Tuple, List, Optional, Type, Set, NoReturn, Dict  # TypedDict
from warnings import warn

import numpy as np
import pandas as pd
from csbdeep.io import save_tiff_imagej_compatible
from csbdeep.utils import normalize
from csbdeep.utils.tf import limit_gpu_memory
from stardist.models import StarDist3D, StarDist2D
from stardist.utils import gputools_available, fill_label_holes
from tifffile import TiffFile, imread
from skimage.segmentation import watershed
from skimage.util import map_array
from scipy import ndimage

# from tensorflow.keras.utils import Sequence
# import tensorflow as tf

# Type aliases
Pathlike = Union[str, pl.Path]
Model = Union[StarDist3D, StarDist2D]

# The lines below search for ImageJ exe-file (newest version) on University computers. The paths/names can be changed.
try:
    ij_path = '/Applications/Fiji.app'
    #ij_path = [*pl.Path(r"C:\hyapp").glob("fiji-win64*")][-1].joinpath(r"Fiji.app", "ImageJ-win64.exe")
except IndexError:
    ij_path = None

# INPUT/OUTPUT PATHS
# ------------------
PREDICTSD_VARS = {
    # On Windows, give paths as: r'c:\PATH\TO\DIR'
    'image_path': '/Users/sarahbluhm/Documents/GitHub/predictSD/test_images',
    'label_path': '/Users/sarahbluhm/Documents/GitHub/predictSD/test_masks',
    'output_path': '/Users/sarahbluhm/Documents/GitHub/predictSD/test_results',

    # Whether to save label data in LAM-compatible format and folder hierarchy
    # This expects that the images are named in a compatible manner, i.e. "samplegroup_samplename.tif"
    'create_lam_output': True,

    # Whether to transform coordinates to real length, i.e. index position * voxel size. If False, all output coordinates
    # are simply based on pixel positions [0, 1, 2 .. N] where N is the total number of pixels on any given axis.
    'coords_to_microns': True,  # The voxel dimensions are read from metadata (see: ImageJ image>properties)

    # If labels already exist set to True. If False, the labels will be predicted based on microscopy images.
    # Otherwise only result tables will be constructed.
    'label_existence': True,

    # ZYX-axes voxel dimensions in microns. Size is by default read from image metadata.
    # KEEP AS None UNLESS SIZE METADATA IS WRONG. Dimensions are given as tuple, i.e. force_voxel_size=(Zdim, Ydim, Xdim)
    'force_voxel_size': None,
    # 10x=(8.2000000, 0.6500002, 0.6500002); 20x=(3.4, 0.325, 0.325)

    # Whether to calculate intensity slopes on all channels. Intensity slopes are WIP and may cause unforeseen errors.
    'calculate_slopes': False
}

# Give configuration for label prediction:
PREDICTSD_CONFIG = {
    # GIVE MODEL TO USE:
    # Give model names in tuple, e.g. "sd_models": ("DAPI10x", "GFP10x")
    # Pre-trained 2D StarDist models can be used with '2D_versatile_fluo' (DAPI) and '2D_versatile_he' (H&E)
    "sd_models": ("DAPI10x"),

    # Channel position of the channel to predict. Set to None if images have only one channel. Indexing from zero.
    # If multiple channels, the numbers must be given in same order as sd_models, e.g. ("DAPI10x", "GFP10x") with (1, 0)
    # NOTE that the channel positions remain the same even if split to separate images with ImageJ!
    #  -> Array indexing however is changed for Python; either use input images with a single channel or all of them
    "prediction_chs": (2),      # (1, 0)

    # List of filters to apply to predicted labels. Each tuple must contain 1) index of data or name/model, 2) name of
    # column where filter is applied, 3) filtering value, and 4) 'min' or 'max' to indicate if filtering value is
    # the min or max allowed value. If the first item in tuple is 'all', filter is applied on all models.
    # E.g., "filters": [('all', 'Area', 15.0, 'min'), ('DAPI10x', 'Volume', 750.0, 'max')]
    #  -> filters all labels with Z-slice max area less than 15 and DAPI10x labels with volume > 750
    "filters": [('all', 'Area', 5.0, 'min')],  # ('DAPI10x', 'Intensity Mean_Ch=1', 150, 'min')],

    # Evaluate cytosolic signals?
    "cytosolic_signal": True,

    # Settings for expanding the nuclei labels
    # Define the size of the cytosolic area as the % increase in radius compared to the nucleus
    # E.g. If the radii of cells are ~30% larger than the radii of the nuclei, then write 0.3
    "radius_expansion": 1.0,

    # Define the procedure for searching for cytosolic signals
    # A. Provide the channels to check for cytosolic signals. E.g. To check the DAPI signal in channel 2, write 2.
    # B. Give the detection method. Only a single choice is available for now, which is "cutoff"
    # C. Write the critical detection value.
        # For "cutoff" method: intensities >= critical value are counted as positive cytosolic signals.
    # Give A, B, & C as a [list] of (tuples). E.g. for channels 2 and 0, you could write [(2, "cutoff", 50), (0, "cutoff", 100)]
    "detect": [(1, "cutoff", 55)],

    # PREDICTION VARIABLES ("None" for default values of training):
    # --------------------
    # These variables are the primary way to influence label prediction and set values for ALL used models!
    # If in need of finer tuning, edit config.json's within models
    # [0-1 ; None] Non-maximum suppression, see: https://towardsdatascience.com/non-maximum-suppression-nms-93ce178e177c
    "nms_threshold": 0.2,
    # [0-1 ; None] Probability threshold, decrease if too few objects found, increase if  too many
    "probability_threshold": 0.2,
    # ----------------------------------------------------------------

    # MEMORY:
    # ------
    # Give tuple of available GPU memory in megabytes and fraction to dedicate to prediction [0, 1].
    # e.g. (8000, 0.7) results in the use 70% of 8Gb GPU memory. If set to None, memory is dedicated as needed but might
    # lead to 'out of memory error' (OoM). Low memory can also cause print-out 'CUBLAS_STATUS_NOT_INITIALIZED'.
    "memory_limit": (6000, 0.8),

    # Set True if predicting from large images in order to split the image into blocks.
    "predict_big": False,

    # Splitting of image into segments along z, y, and x axes. Long_div and short_div split the longer and shorter axis
    # of X and Y axes, respectively. The given number indicates how many splits are performed on the given axis.
    "z_div": 1,
    "long_div": 4,  # Block number on the longer axis
    "short_div": 2,  # Block number on the shorter axis
    # ----------------------------------------------------------------

    # Set to None if image/label -overlay images are not required.
    # Alternatively, give full path to run-file, e.g. r'C:\Programs\Fiji.app\ImageJ-win64.exe'
    # NOTE: If using Linux, the ImageJ program should be open to create the overlays!
    "imagej_path": ij_path
    ####################################
}


class PredictionConfig:  # (TypedDict):
    sd_models : Optional[Tuple[str, ...]]
        # Model names to apply on images.
    prediction_chs : Optional[Tuple[int, ...]]
        # Channel indices for the models in sd_models in respective order.
    predict_big : Optional[bool]
        # Whether to split images into blocks for prediction. If True, use z_div, long_div and short_div.
    nms_threshold : Optional[float]
        # If float, overrule default non-maximum suppression of the model(s).
    probability_threshold : Optional[float]
        # If float, overrule default probability threshold of the model(s).
    z_div : Optional[int]
        # Image block division number on z-axis.
    long_div : Optional[int]
        # Image block division number on the larger axis from XY.
    short_div : Optional[int]
        # Image block division number on the shorter axis from XY.
    memory_limit : Optional[Tuple[int, float]]
        # Tuple of available GPU memory in Mb and fraction of memory to allocate for prediction.
    imagej_path : Optional[Pathlike]
        # String or pathlib.Path to ImageJ-executable for overlay plotting.
    fill_holes : bool
        # If True, PredictObjects fills holes in obtained labels.

# class ImageSequence(Sequence):
#     def __init__(self, filenames, name, key='image', type='train'):
#         super().__init__()
#         #self._imagedata = (ImageFile(f) for f in filenames)
#         #self._filenames = [i.name for i in self._imagedata]
#         self._filenames = filenames
#         self._key = key
#         self._name = name
#         print('{} {}-{} dataset created'.format(name, type, key))
#
#     def __len__(self):
#         return len(self._filenames)
#
#     # "@lru_cache(100)
#     def __getitem__(self, index):
#         # x = tifffile.imread(self._filenames[index])
#         x = imread(self._filenames[index])
#         if self._key == 'image':
#             x = normalize(x, 1, 99.8, axis=(0, 1, 2))
#         # elif self._key == 'mask':
#         #      x = fill_label_holes(x)
#         return x


class ImageData:
    """Handle image/label-pairs and find voxels of each object within.

    Attributes
    ----------
        name : str
            The name stem of the image file, i.e. name without extensions
        image : labelCollect.ImageFile
            ImageFile-object pointing to the image to segment.
        labels : labelCollect.ImageFile
            An ImageFile-instance pointing to one label-file of self.image. ImageData-objects are limited to one
            'active' label-image at a time. The active label-image can be changed with class method select().
        voxel_dims : tuple[float]
            Voxel ZYX-dimensions of the image in microns.
    Methods
    -------
        labelled_voxels(self, item: Union[int, str] = None) -> Union[pd.DataFrame, None]
            Collect IDs (voxel value) and ZYX-coordinates of all labelled voxels in the active label-image, and fetch
            their intensities from all channels of the microscopy image.
        select(self, item: Union[int, str]) -> None
            Switch currently active label-image
    """

    def __init__(self, path_to_image: Pathlike, paths_to_labels: Union[List[str], None] = None,
                 voxel_dims: Union[None, tuple] = None) -> NoReturn:
        """
        Parameters
        ----------
            path_to_image : str, pl.Path
                Path to a image for segmentation and/or label info collection.
            paths_to_labels : list[str]
                List of paths to pre-existing label-images for the microscopy images.
            voxel_dims : tuple[float]
                The ZYX-lengths of each voxel in microns. If given, forces the input over metadata that may or may not
                exist in the images.
        """
        self.name = pl.Path(path_to_image).stem
        self.image = ImageFile(path_to_image, force_dims=voxel_dims)
        self.label_paths = [] if paths_to_labels is None else paths_to_labels
        self.labels = None if paths_to_labels is None else ImageFile(paths_to_labels[0], is_label=True)
        self.voxel_dims = self.image.voxel_dims
        self.is_2d = self.image.is_2d
        if self.labels is not None:
            self._test_img_shapes()

    def __str__(self):
        label_num = 0 if self.label_paths is None else len(self.label_paths)
        return f'ImageData {self.name}; Label files = {label_num}; 2D = {self.is_2d}'


    def _get_intensities(self, notnull: tuple) -> dict:
        """Read intensities of labelled voxels.

        Parameters
        ----------
            notnull : tuple
                Tuple of array indices from which intensities will be collected.
        """
        with HideLog():
            if self.image.channels is not None:
                intensities = {f"Intensity Mean_Ch={ch}": self.image.get_channels(ch)[notnull]
                               for ch in np.arange(0, self.image.channels)}
            else:
                intensities = {"Intensity Mean": self.image.img[notnull]}
        return intensities

    def _test_img_shapes(self) -> None:
        """Assert that image and label file shapes match.

        Raises
        ======
            ShapeMismatchError
                If the intensity- and label-image do not have same size spatial dimensions.
        """
        if self.labels is None:
            print("Label data has not been defined.")
            return
        axes = [-2, -1] if self.is_2d else [0, -2, -1]
        if not self.labels.shape == tuple(map(self.image.shape.__getitem__, axes)):
            msg = f"Different image shapes. img: {self.image.shape}  ;  labels: {self.labels.shape}"
            raise ShapeMismatchError(objname=self.image.name, message=msg)

    def labelled_voxels(self, item: Union[int, str, pl.Path] = None) -> Union[pd.DataFrame, None]:
        """Find labelled voxels from a label-file and return them in a DataFrame with intensities.

        Parameters
        ----------
            item : int, str
                Either a string or pathlib.Path to a label-image or index position in self.label_paths. If value is not
                given, uses the label-image that is active in self.labels.
        Returns
        =======
            pd.DataFrame
                DataFrame with XYZ-coordinates of each voxel, their intensities on each channel of the image, and the
                voxel value in the label-image (ID).
        Raises
        ======
            MissingLabelsError
                If label-image has no labels.
        """
        if item is not None:
            self.select(pl.Path(item))
        # Find locations of individual label voxels from label image
        try:
            notnull = np.nonzero(self.labels.img)
        except MissingLabelsError(self.name):
            return None

        # Create DataFrame that contains named values of each voxel
        column_data = {"ID": self.labels.img[notnull]}
        column_data.update({l: notnull[i] for i, l in enumerate(self.image.axes.replace('C', ''))})
        column_data.update(self._get_intensities(notnull))
        return pd.DataFrame(column_data)

    def select(self, item: Union[int, str, pl.Path]) -> [FileNotFoundError]:
        """Make one of the inputted label files active."""
        if isinstance(item, int):
            item = self.label_paths[item]
        elif isinstance(item, str):
            item = self.label_paths[[str(p) for p in self.label_paths].index(item)]
        if not pl.Path(item).exists():
            raise FileNotFoundError
        self.labels = ImageFile(item, is_label=True)


class ImageFile:
    """Define a microscopy image or label image for analysis.

    Attributes
    ----------
        path : pl.Path
            Path to the image-file.
        name : str
            Name of the image-file without extension.
        img : np.ndarray
            The image as a numpy-array.
        is_label : bool
            Whether instance is a label-image.
        label_name : str
            Last element of name when split by underscore, i.e. model that was used to create label-image. For example,
            the label-file with name 'sample1_DAPI10x.labels.tif' would have label_name value 'DAPI10x'.
        shape : tuple[int]
            Full shape of the image-array.
        channels : int
            Number of channels in the image-file.
        voxel_dims : tuple[float]
            Tuple with voxel ZYX-sizes in micrometers.
    Methods
    -------
        get_channels(self, channels: Union[int, Tuple[int]]) -> np.ndarray:
            Return channels at given indices of the images channel-axis as a numpy array.
        compatible_save(self, labels: np.ndarray, path: Pathlike) -> NoReturn:
            Save given label image using metadata from microscopy image.
    Raises
    ======
        AxesOrderError
            When axis order differs from the required 'Z(C)YX'.
    """

    def __init__(self, filepath: Pathlike, is_label: bool = False,
                 force_dims: Union[None, Tuple[float]] = None):
        """
        Parameters
        ----------
            filepath : str, pl.Path
                Full path to an image-file.
            is_label : bool
                Set to true if given filepath points to a label-image.
            force_dims : tuple[float]
                Force voxel ZYX-sizes in micrometers, in respective order. If None, sizes are read from metadata.
        """
        self.path = pl.Path(filepath)
        self.name = self.path.stem
        self.img = self.path
        self.is_label = is_label
        self.is_2d = False
        self.label_name = self.path
        self.shape = None
        self.channels = None
        self.axes = None
        self.voxel_dims = force_dims
        self.dtype = None
        self._define_attributes(self.path)

    def __str__(self):
        return f'{self.path.name}; Image shape = {self.shape}; Voxel dims = {self.voxel_dims}'

    @property
    def img(self) -> np.ndarray:
        """Read image."""
        with HideLog():
            img = imread(str(self._img))
        return img

    @img.setter
    def img(self, path: pl.Path) -> NoReturn:
        """Set path to image."""
        self._img = path

    @property
    def label_name(self) -> str:
        """Get label's channel/model name."""
        if not self.is_label:
            print("Image is not a label file and has no label name.")
        return self._label_name

    @label_name.setter
    def label_name(self, filepath: Pathlike):
        """Set label name from name string"""
        if self.is_label:
            self._label_name = str(filepath).split(".labels")[0].split("_")[-1]
        else:
            self._label_name = None

    def _define_attributes(self, filepath: pl.Path) -> None:
        """Define relevant variables based on image properties and metadata."""
        with HideLog():
            with TiffFile(filepath) as tif:
                self._test_ax_order(tif.series[0].axes)  # Confirm correct axis order
                self.shape = tif.series[0].shape
                # self.datatype = get_tiff_dtype(str(tif.series[0].dtype))
                try:  # Read channel number of image
                    self.channels = tif.imagej_metadata.get('channels')
                except AttributeError:
                    self.channels = None
                # self.bits = _get_tag(tif, "BitsPerSample")
                # TODO: define existing units - tif.imagej_metadata.get('unit') ; "\\u00B5m" is micrometer
                self.dtype = tif.series[0].dtype
                # Find micron sizes of voxels
                if not self.is_label and self.voxel_dims is None:
                    self._find_voxel_dims(tif.imagej_metadata.get('spacing'), _get_tag(tif, "YResolution"),
                                          _get_tag(tif, "XResolution"))

    def _find_voxel_dims(self, z_space: Union[None, float], y_res: Union[None, tuple], x_res: Union[None, tuple]):
        """Transform image axis resolutions to voxel dimensions."""
        if None in (z_space, y_res, x_res):  # If some values are missing from metadata
            dims = [1. if z_space is None else z_space] + [1. if v is None else v[1]/v[0] for v in (y_res, x_res)]
            warn("UserWarning: Resolution on all axes not found in image metadata.\n"+
                 f"-> Using default voxel size of 1 for missing axes; ZYX={tuple(dims)}\n")
        else:
            dims = [z_space] + [v[1]/v[0] for v in (y_res, x_res)]
        self.voxel_dims = tuple(dims)

    def _test_ax_order(self, axes: str) -> NoReturn:
        """Assert correct order of image axes."""
        if axes in ('CYX', 'YX'):
            self.is_2d = True
        elif axes not in ('ZCYX', 'ZYX', 'QYX'):
            msg = f"Image axes order '{axes}' differs from the required 'Z(C)YX'."
            raise AxesOrderError(image_name=self.name, message=msg)
        self.axes = axes

    def get_channels(self, channels: Union[int, Tuple[int]]) -> np.ndarray:
        """Get specific channels from a multichannel image."""
        if self.channels is not None and self.channels > 1:
            if self.is_2d is False:
                try:
                    return self.img[:, channels, :, :]
                except IndexError:
                    print("Given index does not exist. Returning the last channel of image.")
                    return self.img[:, -1, :, :]
            else:
                try:
                    return self.img[channels, :, :]
                except IndexError:
                    print("Given index does not exist. Returning the last channel of image.")
                    return self.img[-1, :, :]
        print("Image is single-channel.")
        return self.img

    def compatible_save(self, labels: np.ndarray, path: Pathlike) -> NoReturn:
        """Save given label image using metadata from microscopy image.

        Parameters
        ----------
            labels : np.ndarray
                An image array for saving.
            path : Pathlike
                The output path of the image.
        """
        arr = labels.astype(self.dtype)
        kws = {"imagej": True, "resolution": (1. / self.voxel_dims[1], 1. / self.voxel_dims[2]),
               "metadata": {'spacing': self.voxel_dims[0]}}
        save_tiff_imagej_compatible(path, arr, axes=self.axes.replace('C', ''), **kws)


class CollectLabelData:
    """Collect information on objects based on microscopy image and predicted labels.

    Attributes
    ----------
        image_data : labelCollect.ImageData
            An ImageData-instance of the microscopy image.
        convert_coordinates : bool
            Whether output will be/is converted from pixel-wise coordinate system to micrometers.
        label_files : str, pl.Path
            Outputs a list containing paths to label-images related to the microscopy image.
        output : labelCollect.OutputData
            Stores the results of the given label-image paths in the same order as in self.label_files.
    Methods
    -------
        get_label_names()
            Returns the final component of each label-file, i.e. its model or channel identifier.
        apply_filters(filter_list: list)
            Apply a filter to data from one/all model(s).
        read_labels(label_file = None)
            Collect label info from label-images. Collects data from all in self.label_files unless label_file is given.
        save(out_path, item = 0, label_name = None, lam_compatible = True, decimal_precision = 4)
    """

    def __init__(self, image_data: ImageData, label_file: Pathlike = None, label_names: list = None,
                 convert_to_micron: bool = True) -> NoReturn:
        """
        Parameters
        ----------
            image_data : labelCollect.ImageData
                An ImageData-instance of the microscopy image to use for label info collection.
            label_file : str, pl.Path
                Path to a specific label-image from which to collect information. If None, all label paths from
                image_data are used.
            label_names : list[str]
                Give alternative names to the labels.
            convert_to_micron : bool
                Convert output data from pixel-based dimensions to micrometers.
        Raises
        ======
            AssertionError
                If given label_names-list is not equal in length to ImageData.label_files.
            MissingLabelsError
                When trying to read an image with no labels.
        """
        self.image_data = image_data
        self.convert_coordinates = convert_to_micron
        self.label_files = self.image_data.label_paths if label_file is None else [label_file]
        names = label_names if label_names is not None else self.get_label_names()
        assert len(self.label_files) == len(names)
        self.output = OutputData(self.label_files, names)

    def __call__(self, save_data: bool = False, out_path: Pathlike = None, filters: list = None, *args, **kwargs):
        """Read all label image-files and save label-specific information.
        Parameters
        ----------
            save_data : bool
                Whether to save the collected data as a file. The data is stored to self.output in any case.
            out_path : Pathlike
                Path to the save folder if save_data is True.
            filters : List[tuple]
                Filters to apply. See CollectLabelData.apply_filters().
        """
        if save_data and out_path is None:
            warn("CollectLabelData.__call__() requires path to output-folder (out_path: str, pathlib.Path).")
            return
        # Collect data from each label file:
        self.read_labels(**kwargs)
        if filters is not None:
            filtered = self.apply_filters(filters, print_no=False, ret=True)
            self.mask_labels(filtered, print_no=False)
            names = self.get_label_names()
            for ind, ids in filtered.items():
                print(f"{names[ind]}: {len(ids)} labels filtered from results and label images.")
            print("\n")
        if save_data:
            for ind in range(len(self.label_files)):
                self.save(out_path, item=ind, *args)

    def _get_area_maximums(self, voxel_data: pd.DataFrame) -> np.array:
        """Calculate maximal z-slice area of each object."""
        grouped_voxels = voxel_data.groupby(["ID"]) if self.image_data.is_2d else voxel_data.groupby(["ID", "Z"])
        slices = grouped_voxels.size()
        return slices.groupby(level=0).apply(max) * np.prod(self.image_data.voxel_dims[1:])

    def _get_volumes(self, voxel_data: pd.DataFrame) -> pd.Series:
        """Calculate object volume based on voxel dimensions."""
        grouped_voxels = voxel_data.groupby("ID")
        if self.image_data.is_2d:
            return grouped_voxels.size() * np.nan
        return grouped_voxels.size() * np.prod(self.image_data.voxel_dims)
    
    def _expand_labels(self, path: Pathlike, Area: np.array, expand_distance: float) -> Pathlike:
        label_image = self.image_data.labels.img

        if self.image_data.is_2d:
            expanded_labels = self._watershed_expand(label_image, Area, expand_distance)
                
        else:
            expanded_labels_slice = [self._watershed_expand(label_image[i], Area, expand_distance) for i in range(label_image.shape[0])]
            expanded_labels = np.stack(expanded_labels_slice, axis=0)

        # Save expanded labels
        expanded_image_name = f'{self.image_data.name}_{self.image_data.labels.label_name}_expanded'
        pl.Path(path, 'expanded').mkdir(parents=True, exist_ok=True)
        save_expanded_label = pl.Path(path, 'expanded', f'{expanded_image_name}.labels.tif')
        self.image_data.image.compatible_save(expanded_labels, str(save_expanded_label))

        return save_expanded_label
    
    def _watershed_expand(self, label_layer: np.array, Area: np.array, expand_distance: float):
        # Create inverted boolean array from labels
        inverted_label_layer = np.logical_not(label_layer.astype(bool)).astype(int)

        # Make feature transform and feature map from inverted array
        feature_transform, feature_map = ndimage.distance_transform_edt(inverted_label_layer, return_indices = True)

        # Replace original labels with a percentage of the objects' approximate radii
        labels = np.unique(label_layer)[np.unique(label_layer) > 0]
        area_values = np.sqrt(map_array(label_layer, labels, Area.loc[labels].values) / np.pi) * expand_distance

        # Convert multi-array indices to flattened indices
        flattened_feature_map = np.ravel_multi_index(feature_map, dims=label_layer.shape)

        # Map object indices to values dependent on their radii
        adaptive_feature_transform = map_array(flattened_feature_map, np.arange(np.prod(area_values.shape)), area_values.flatten())

        # Create a landscape that depends on the radii of the nearby objects
        landscape = feature_transform - adaptive_feature_transform.reshape(label_layer.shape)

        # Make mask that sets watershed height to < 1
        mask = landscape < 1

        return watershed(landscape, markers = label_layer, mask = mask)
    
    def _signal_detection(self, expanded_voxel_data: pd.DataFrame, detection_method: list[Tuple[int, str, float]]) -> pd.Series:   
        # Initialize df to store cytosolic signal detection results
        detection_results = pd.DataFrame(index=expanded_voxel_data.index)
        detection_results['ID'] = expanded_voxel_data['ID']
        
        # Loop through detection_method
        for channel_info in detection_method:
            channel, method, threshold = channel_info
            voxel_data_column = f'Intensity Mean_Ch={channel}'

            # Implement specified detection method
            if method == "cutoff":
                detection_column = f'Channel {channel} Cytosolic Signal'
                detection_results[detection_column] = 0
                detection_results.loc[expanded_voxel_data[voxel_data_column] >= threshold, detection_column] = 1
            else:
                print("No (valid) detection method specified. Cytosolic signals will not be processed.")
        aggregated_results = detection_results.groupby('ID').max()
        # Return a pandas df with cytosolic signals
        return aggregated_results

    def apply_filters(self, filter_list: list, print_no: bool = True, ret: bool = False) -> dict:
        """Filter an output DataFrame based on each label's value in given column.
        Parameters
        ----------
            filter_list : list
                List containing a tuple for each filter. Each tuple must contain 1) index of data or name/model, 2) name
                of column for filtering, 3) threshold value, and 4) 'min' or 'max' to set direction of filtering. If the
                first item in tuple is 'all', the filter is performed on all output DataFrames. For example,
                filter_list = [('all', 'Area', 5.0, 'min'), ('DAPI10x', 'Volume', 750.0, 'max')] filters all labels with
                area less than 5, but on DAPI10x also labels with volume more than 750.
            print_no : bool
                Print number of filtered labels.
            ret : bool
                whether to return the IDs of the filtered labels
        Returns
        =======
            filtered : dict
                Contains the sets of filtered IDs for each item in self.output with index positions as keys.
        """
        def __resolve_targets() -> List:
            target_list = []
            for filter_tuple in filter_list:
                fail_message = f"Filtering with {filter_tuple} failed"
                items, name = None, filter_tuple[0]
                if isinstance(name, str):
                    if name.lower() == 'all':
                        items = [i for i in range(len(self.label_files))]
                    else:
                        try:
                            items = [self.get_label_names().index(name)]
                        except ValueError:
                            warn(f"{fail_message} - Item '{name}' not found in {self.get_label_names()}\n")
                elif isinstance(name, int):
                    if len(self.label_files) < name + 1:
                        warn(f"{fail_message} - Index {name} is too large for object of length " +
                             f"{len(self.get_label_names())}.\n")
                    items = [name]
                target_list.append(items)
            return target_list

        def __use_filter(label_files):
            """Determine if an item belongs to the given targets of a filter."""
            return item in label_files

        filtered = {}
        # Resolve targets for each filter:
        targets = __resolve_targets()
        # Apply filters for each target
        for item in range(len(self.label_files)):
            dropped_ids = set()  # Variable stores IDs of dropped labels
            filters = [filter_list[i] for i, b in enumerate(map(__use_filter, targets)) if b is True]
            for flt in filters:
                ids = self.output.filter_output(index=item, column=flt[1], value=flt[2], filter_type=flt[3])
                dropped_ids = dropped_ids.union(ids)
            filtered[item] = dropped_ids
            if print_no: print(f"{self.get_label_names()[item]}: {len(dropped_ids)} labels filtered.")
        if ret: return filtered

    def gather_data(self, label_file: Pathlike, **kwargs) -> Union[pd.DataFrame, None]:
        """Get output DataFrame containing descriptive values of the labels.

        Parameters
        ----------
            label_file : str, pl.Path
                Path to label-image from which label info will be collected from.
        Returns
        =======
            output : pd.DataFrame
                DataFrame with voxel values of each label collapsed into wide-format.
        """
        def __intensity_slope(yaxis: pd.Series, xaxis: pd.Series) -> float:
            xaxis = xaxis.iloc(axis=0)[yaxis.index.min():yaxis.index.max() + 1]
            inds = np.invert(np.array([xaxis.isna(), yaxis.isna()]).any(axis=0))
            yaxis, xaxis = yaxis[inds], xaxis[inds]
            # rescale to [0,1]
            yx = (yaxis - yaxis.min()) / np.ptp(yaxis)
            xx = (xaxis - xaxis.min()) / np.ptp(xaxis)
            try:
                out = np.polynomial.polynomial.Polynomial.fit(xx, yx, deg=1, window=[0., 1.], domain=None)
                return out.coef[1]
            except np.linalg.LinAlgError:
                return np.nan

        # Find coordinates and intensities of each labelled voxel
        voxel_data = self.image_data.labelled_voxels(item=label_file)
        if voxel_data is None:
            warn(f"UserWarning: No labels found on {label_file}.")
            return None

        colmp = {k: m for (k, m) in zip("ZYX", self.image_data.voxel_dims) if k in voxel_data.columns}
        if self.convert_coordinates is True: # and any([vd != 1 for vd in self.image_data.voxel_dims]):
            voxel_data.loc[:, colmp.keys()] = voxel_data.loc[:, colmp.keys()].mul(pd.Series(colmp))

        voxel_sorted = voxel_data.sort_values(by='ID').reset_index(drop=True)

        # Collapse individual voxels into label-specific averages.
        output = voxel_sorted.groupby("ID").agg(np.nanmean)

        Volume      = self._get_volumes(voxel_data.loc[:, ['ID'] + list(colmp.keys())])
        Area        = self._get_area_maximums(voxel_data)
        # Calculate other variables of interest
        output = output.assign(Volume = Volume, Area = Area)

        # Find distance to each voxel from its' label's centroid (for intensity slope)
        coords = voxel_sorted.loc[:, ['ID', *colmp.keys()]].groupby("ID")
        pxl_distance = np.sqrt(coords.transform(lambda x: (x - x.mean(skipna=True))**2).sum(axis=1))

        # Get intensities and calculate related variables for all image channels
        intensities = voxel_sorted.loc[:, voxel_sorted.columns.difference(['X', 'Y', 'Z'])].groupby("ID")
        output = output.join([  # Intensity min, max, median, sdev, slope
            intensities.agg(np.nanmin).rename(lambda x: x.replace("Mean", "Min"), axis=1),
            intensities.agg(np.nanmax).rename(lambda x: x.replace("Mean", "Max"), axis=1),
            intensities.agg(np.nanmedian).rename(lambda x: x.replace("Mean", "Median"), axis=1),
            intensities.agg(np.nanstd).rename(lambda x: x.replace("Mean", "StdDev"), axis=1)])
        if kwargs.get("slopes") is not None and kwargs.get("slopes") is True:
            output = output.join(intensities.agg(lambda yax, xax=pxl_distance: __intensity_slope(yax, xax)
                                                 ).rename(lambda x: x.replace("Mean", "Slope"), axis=1))
        
        # If cytosolic signal detection desired:
        if kwargs['cytosolic_signal']:
            # Save expanded labels to same directory as original labels
<<<<<<< HEAD
            path_to_expanded_label = self._expand_labels(os.path.dirname(label_file), Area, kwargs['radius_expansion'])
=======
            path_to_expanded_label = self._expand_labels(os.path.dirname(label_file), Area, float(kwargs['radius_expansion']))
>>>>>>> ba635136
            # Retrieve coordinates and intensities of voxels inside expanded labels
            expanded_voxel_data = self.image_data.labelled_voxels(item=path_to_expanded_label)
            # Analyze cytosolic signal. Parameters are expanded_voxel_data and a list of tuples containing (channel to analyze, detection method, detection method threshold).
            signal = self._signal_detection(expanded_voxel_data, kwargs['detect'])
            # Add detection results (0 for negative, 1 for positive) to output
            output = pd.merge(output, signal, on = 'ID')

        return output

    def get_label_names(self):
        """Get label names of all label files defined for the instance."""
        return [ImageFile(p, is_label=True).label_name for p in self.label_files]

    def mask_labels(self, filtered: Dict[int, Union[set, list]] = None, overwrite: bool = False, print_no: bool = True
                    ) -> NoReturn:
        """Mask given labels from existing label-files and save the images.

        Parameters
        ----------
            filtered : dict(int, set)
                A dictionary containing self.label_files indices as dict keys and respective label IDs to remove as
                values. E.g., filtered = {0: {1,2,5}, 1: {6}}
            overwrite : bool
                Whether to overwrite the unfiltered label image.
            print_no : bool
                Print number of filtered labels.
        """
        filtered = filtered if filtered is not None else self.output.dropped
        for item, ids, in filtered.items():
            self.image_data.select(item)
            labels = self.image_data.labels.img
            labels[np.isin(labels, list(ids))] = 0
            if overwrite:
                path = pl.Path(self.image_data.label_paths[item])
            else:
                file = pl.Path(self.image_data.label_paths[item])
                directory, name = file.parent, file.name
                path = pl.Path(directory, "filtered", name)
                path.parent.mkdir(exist_ok=True)
                self.output.label_files = (item, path)
            self.image_data.image.compatible_save(labels, path)
            if print_no: print(f"{self.get_label_names()[item]}: {len(ids)} labels masked.")

    def create_overlays(self, savedir: Pathlike, ijpath: Pathlike, channels: Union[Tuple, List, int]):
        if ijpath is None:
            warn("Missing ImageJ-path. Skipping overlay creation.")
            return
        else: print("Creating overlays.")
        if isinstance(channels, int): channels = [channels]
        if len(channels) != len(self.label_files):
            warn("Number of assigned label files is not equal to number of given channels.")
            return
        for ind, label_path in enumerate(self.output.label_files):
            ov_path = pl.Path(savedir).joinpath(f'overlay_{label_path.stem}.tif')
            overlay_images(ov_path, self.image_data.image.path, label_path, ijpath, channel_n=channels[ind])

    def read_labels(self, label_file: Pathlike = None, **kwargs) -> NoReturn:
        """Get label data from label file(s)."""
        # If Class-object does not have pre-defined label files and no label file is given, raise error
        if not self.label_files and label_file is None:
            raise MissingLabelsError
        # If file is given as an argument, read only given file
        if label_file is not None:
            self.output[label_file] = self.gather_data(label_file, **kwargs)
        # Otherwise, sequentially read all defined label files
        else:
            for ind, file_path in enumerate(self.label_files):
                self.output[ind] = self.gather_data(file_path, **kwargs)

    def save(self, out_path: Pathlike, item: Union[int, str, pl.Path, pd.DataFrame] = 0,
             label_name: str = None, lam_compatible: bool = True, decimal_precision: Union[int, bool] = 4,
             *args) -> None:
        """Save gathered label information from one label file as DataFrame.

        Parameters
        ----------
            out_path : str, pl.Path
                Path to save directory.
            item : int, str, pl.Path, pd.DataFrame
                Index in self.output or corresponding label-image path. Alternatively, can be directly provided with the
                DataFrame.
            label_name : str
                Alternative name to the label. If None, uses the model's name.
            lam_compatible : bool
                If True, changes column names to be LAM-compatible.
            decimal_precision : int, bool
                Precision of decimals in the saved file.
        """
        def _is_empty(obj):
            if obj is None: return True
            elif isinstance(obj, pd.DataFrame) and obj.empty: return True
            return False

        data = None
        if isinstance(out_path, str):  # Change path string to Path-object
            out_path = pl.Path(out_path)
        # Parse wanted dataset from various arguments:
        if isinstance(item, int) or isinstance(item, str) or isinstance(item, pl.Path):
            object_label, _, data = self.output[item]
            label_name = f"{object_label}" if label_name is None else label_name
        elif isinstance(item, pd.DataFrame):
            data = item
        else:
            print("Type of given item is not supported.")
            return
        if _is_empty(data):
            warn("No labels found; results not saved.")
            return

        if lam_compatible:
            file = "Position.csv"
            save_path = out_path.joinpath(self.image_data.name, f"StarDist_{label_name}_Statistics", file)
            save_path.parent.mkdir(exist_ok=True, parents=True)
            data = data.rename(columns={"X": "Position X", "Y": "Position Y", "Z": "Position Z"})
            # data = self.output.lamify()
        else:
            file = f"{self.image_data.name}_{label_name}.csv"
            save_path = out_path.joinpath(file)
            data = data.rename(columns=lambda x: x.replace(' ', ''))
        if decimal_precision is not False:
            data = data.round(decimals=(4 if decimal_precision is True else decimal_precision))
        # Create output-directory and save:
        out_path.mkdir(exist_ok=True)
        data.to_csv(save_path)


class OutputData:
    """Hold label name, file, and data of output.

    Methods
    -------
        lamify(label_ind: int = 0) -> Union[None, pd.DataFrame]
            Return output data at given index as DataFrame with LAM-compatible column names.
    Raises
    ======
        AssertionError
            If length of label_paths and label_names does not match.
    """
    def __init__(self, label_paths: List[Pathlike], label_names: Optional[List[str]] = None) -> None:
        l_range = [f"Ch{v}" for v in range(len(label_paths))]
        self._label_names = l_range if label_names is None else label_names
        self._output = [None for _ in label_paths]
        self._label_files = [pl.Path(p) for p in label_paths]
        self._filters = None
        self._dropped = None

    def __str__(self):
        indices = {i: n for i, n in enumerate(self._label_names)}
        return f'OutputData labels={indices}; filters={self.filters}'

    def __setitem__(self, key: Union[int, str, pl.Path], data: Optional[pd.DataFrame]) -> None:
        if isinstance(key, str) or isinstance(key, pl.Path):
            key = self.label_files.index(pl.Path(key))
        if data is None or isinstance(data, pd.DataFrame):
            self._output[key] = data

    def __getitem__(self, item: Union[int, str, pl.Path] = 0) -> Tuple[Union[None, str], Union[None, str, pl.Path],
                                                                       Union[None, pd.DataFrame]]:
        # If given indexer is the label path, get its index number
        if isinstance(item, str) or isinstance(item, pl.Path):
            try:
                item = self._label_files.index(str(item))
            except IndexError:
                print("Item not found in paths.")
                return None, item, None
        # If output data is not found for the item:
        if self._output[item] is None:
            print(f"Output data not found for {self._label_files[item]}.")
        return self._label_names[item], str(self._label_files[item]), self._output[item]

    @property
    def dropped(self) -> dict:
        return self._dropped

    @dropped.setter
    def dropped(self, ids: tuple):
        if self._dropped is None: self._dropped = dict()
        if ids[0] in self._dropped.keys():
            model_ids = self._dropped.get(ids[0])
            combined_ids = model_ids.union(ids[1])
            self._dropped[ids[0]] = combined_ids
        else:
            self._dropped[ids[0]] = ids[1]

    @property
    def filters(self) -> dict:
        return self._filters

    @filters.setter
    def filters(self, new_filter: tuple):
        if self._filters is None: self._filters = dict()
        if new_filter[0] not in self._filters.keys():
            self._filters[new_filter[0]] = [new_filter[1]]
        else:
            self._filters[new_filter[0]].append(new_filter[1])

    @property
    def label_files(self) -> list:
        """Read image."""
        return self._label_files

    @label_files.setter
    def label_files(self, paths: Union[List[Pathlike], Tuple[int, Pathlike]]) -> NoReturn:
        """Set path to image."""
        if isinstance(paths, tuple):
            self._label_files[paths[0]] = pl.Path(paths[1])
        elif isinstance(paths, list):
            self._label_files = [pl.Path(p) for p in paths]
        assert len(self._label_names) == len(self._output) == len(self._label_files)

    def filter_output(self, index: int, column: str, value: float, filter_type: str) -> Set[int]:
        """Filter an output DataFrame based on each label's value in given column.

        Parameters
        ----------
            index : int
                Index position of the label file in self.output.
            column : str
                Column label to use in filtering.
            value : float
                Value to use as a filtering limit.
            filter_type : str
                Direction of filtering. Use 'min' to filter all labels with value lower than the one given, or 'max' to
                filter all labels with higher value.
        """
        output_data = self._output[index]
        if not isinstance(output_data, pd.DataFrame):
            if output_data is None: message = "Missing label information. Use CollectLabelData.read_labels()."
            else: message = f"Object at index '{index}' is not a DataFrame."
            print(f"Filter failed - {message}\n")
            return set()
        try:
            if filter_type == 'min':
                filtered_output = output_data.loc[output_data.loc[:, column] >= value, :]
            elif filter_type == 'max':
                filtered_output = output_data.loc[output_data.loc[:, column] <= value, :]
            else:
                warn("Filter failed - Type must be either 'min' or 'max'.")
                return set()
            self._output[index] = filtered_output
            filtered = set(output_data.index).difference(set(filtered_output.index))
            self.filters = (index, (column, value, filter_type))
            self.dropped = (index, filtered)
            # TODO: Returning of filtered IDs necessary? If not, handle through self.dropped
            return filtered
        except IndexError:
            print(f"Given column name '{column}' not found!\nAvailable columns: {output_data.columns}\n")

    def lamify(self, label_ind: int = 0) -> Union[None, pd.DataFrame]:
        """Get output data with column names in LAM-compatible format."""
        output = self._output[label_ind]
        if isinstance(output, pd.DataFrame):
            return output.rename(columns={"X": "Position X", "Y": "Position Y", "Z": "Position Z"})
        else: return None


class PredictObjects:
    """Predict objects in a microscopy image using StarDist.

    Attributes
    ----------
        PredictObjects.model_instances : dict[str, Union[StarDist2D, StarDist3D]]
            Contains model instances that have been generated.
        PredictObjects.default_config : Union[dict, predictSD.PredictionConfig]
            Contains default kwargs for handling StarDist prediction.
        name : str
            The name of the image-file.
        image : labelCollect.ImageFile
            ImageFile-object pointing to the image to segment.
        label_paths : Optional[List[str, ...]]
            A path or list of paths to all label-files.
        config : dict
            Updated version of default_config for prediction with class instance.
    Methods
    -------
        predict(model_and_ch_nro, out_path, n_tiles=None, overlay_path=None) -> Tuple[np.ndarray, dict]
            Performs StarDist prediction on one model to the image.
        define_tiles(self, dims) -> tuple
            Returns a tuple of tile numbers on each axis of image based on keys "z_div", "long_div", and "short_div" in
            PredictObjects.default_config or in kwargs.
    """
    model_instances = {}
    default_config = {"sd_models": None, "prediction_chs": 0, "predict_big": False, "nms_threshold": None,
                      "probability_threshold": None, "z_div": 1, "long_div": 2, "short_div": 1, "memory_limit": None,
                      "imagej_path": None, "fill_holes": True}

    def __init__(self, images: ImageData, mdir: Pathlike = None,  **prediction_config) -> None:
        """
        Parameters
        ----------
            images : labelCollect.ImageData
                ImageData-object that contains data regarding one microscopy image that will be used for prediction
            prediction_config : dict
                Is used to update PredictObjects.default_config to change prediction settings.
            mdir : str, pathlib.Path
                Path to the model directory.
        """
        self.name = images.name
        self.image = images.image
        self.label_paths = images.label_paths
        self.model_path = pl.Path(__file__).parent.joinpath("../models").resolve() if mdir is None else pl.Path(mdir)
        self.model_list = None
        self.config = None
        self.__setup(prediction_config)

    def __call__(self, out_path: str, return_details: bool = True, overwrite: bool = True,
                 **kwargs) -> Union[None, dict]:
        """Predict objects in the image using all models in self.model_list.

        Parameters
        ----------
            out_path : str
                Path to save label images to.
            return_details : bool
                Whether to return polygon/polyhedra details produced by StarDist
            overwrite : bool
                Perform prediction on model(s) with pre-existing labels and to overwrite them. Tests if default pattern
                of "{out_path}/{self.name}_{model}.labels.tif exists in self.label_paths.
        Returns
        =======
            out_details : dict
                When return_details is True, returns dict that ontains information such as coordinates of the remaining
                StarDist label predictions, otherwise returns None.
        """
        dout = self.config.get('return_details') if 'return_details' in self.config.keys() else return_details
        out_details = dict()
        for model_and_ch in self.model_list:
            if not overwrite and self.test_label_existence(model_and_ch[0], out_path):
                continue
            labels, details = self.predict(model_and_ch_nro=model_and_ch, out_path=out_path, **kwargs)
            if dout and 'out_details' in locals():
                out_details[model_and_ch[0]] = (labels, details)
        if dout:
            return out_details

    def __setup(self, prediction_config):
        def test_mismatch(testv: bool):
            if testv: return
            raise ShapeMismatchError(objname=self.name,
                                     message="Number of given models and image channels for prediction do not match. " +
                                             "Values in config keys 'sd_models' and 'prediction_chs' must be pairable.")

        sd_models = prediction_config.pop("sd_models")
        # Update default config with user input
        config = deepcopy(PredictObjects.default_config)
        config.update(prediction_config)
        self.config = config

        # Limiting GPU-usage to avoid OoM
        memlim = self.config.get('memory_limit')
        if memlim is not None and gputools_available():
            limit_gpu_memory(memlim[1], allow_growth=False, total_memory=memlim[0])

        # Create model instances and generate list of model/channel pairs to use
        chans = self.config.get('prediction_chs')
        classes = [str, int, StarDist2D, StarDist3D]
        test_mismatch((1 if any([isinstance(sd_models, v) for v in classes]) else len(sd_models)) ==
                      (1 if any([isinstance(chans, v) for v in classes]) else len(chans)))
        if isinstance(sd_models, tuple) and isinstance(chans, tuple):
            self.model_list = [*zip(sd_models, chans)]
        else:
            self.model_list = [(sd_models, chans)]
        self.config['sd_models'], self.config['prediction_chs'] = zip(*self.model_list)

    @property
    def model_list(self) -> List[Tuple[str, int]]:
        """Get list of usable models and applicable image channels."""
        return self._model_list

    @model_list.setter
    def model_list(self, model_input: Union[List[Tuple[Union[str, StarDist2D, StarDist3D], int]], None]):
        """Set models to be used and their respective image channels."""
        if model_input is not None:
            # Standardising variables between different input types for initiated models:
            for ind, (model_name, model_channel) in enumerate(model_input):
                if isinstance(model_name, StarDist2D) or isinstance(model_name, StarDist3D):
                    model = model_name
                    model.name = model.name.replace('_', '')
                    model_input[ind] = (model.name, model_channel)
                    if model.name not in PredictObjects.model_instances.keys():
                        PredictObjects.model_instances[model.name] = model
            # As above, but for non-initiated models:
                elif isinstance(model_name, str):
                    if model_name in ('2D_versatile_fluo', '2D_versatile_he'):
                        stripped_name = model_name.replace('_', '')
                        if stripped_name not in PredictObjects.model_instances.keys():
                            model = StarDist2D.from_pretrained(model_name)
                            PredictObjects.model_instances[stripped_name] = model
                        model_input[ind] = (stripped_name, model_channel)
                    elif model_name not in PredictObjects.model_instances.keys():
                        model_type = StarDist2D if self.image.is_2d else StarDist3D
                        with HidePrint():
                            model = read_model(model_type, model_name, str(self.model_path))
                        PredictObjects.model_instances[model_name] = model
        self._model_list = model_input

    def _prediction(self, model, img, n_tiles, config):
        """Use model to predict image labels."""
        # TODO handle retracing issue
        with HideLog():
            labels, details = model.predict_instances(img, axes=self.image.axes.replace('C', ''),
                                                      prob_thresh=config.get("probability_threshold"),
                                                      nms_thresh=config.get("nms_threshold"),
                                                      n_tiles=n_tiles
                                                      )
        return labels, details

    @staticmethod
    def use_model(model_input: str):
        return PredictObjects.model_instances.get(model_input)

    def predict(self, model_and_ch_nro: Tuple[str, int], out_path: str, n_tiles: Optional[Tuple[int, ...]] = None,
                **kwargs) -> Tuple[np.ndarray, dict]:
        """Perform a prediction to one image.

        Parameters
        ----------
            model_and_ch_nro : tuple
                Tuple of (str, int) that has name of model and then the index for the channel the model is applied to.
            out_path : str
                Path to the label file output directory.
            n_tiles : [None, tuple]
                Tuple with number of tiles for each axis. If None, number of tiles is defined from Class-attribute
                default_config or from kwargs.
        Returns
        =======
            labels : np.ndarray
                Image of the labels.
            details : dict
                Descriptions of label polygons/polyhedra.
        """
        config = deepcopy(self.config)
        config.update(kwargs)
        (model_name, chan) = model_and_ch_nro

        if self.image.is_2d is True:
            img = normalize(self.image.get_channels(chan), 1, 99.8, axis=(0, 1))
        else:
            img = normalize(self.image.get_channels(chan), 1, 99.8, axis=(0, 1, 2))
        probt, nmst = config.get('probability_threshold'), config.get('nms_threshold')
        print(f"\n{str(self.image)}; Model = {model_name}"  # ; Thresholds:" +
              # TODO account for printing thresholds from either model or from user input
              # f"{str(probt) if probt is None else round(probt, 3)} probability, " + f"{str(nmst) if nmst is None else round(nmst, 3)} NMS)"
              )

        # Define tile number if big image
        if config.get("predict_big") and n_tiles is None:
            n_tiles = self.define_tiles(img.shape)
        if n_tiles is not None and self.image.is_2d and len(n_tiles) > 2:
            n_tiles = [n_tiles[-2], n_tiles[-1]]

        # Run prediction and fill holes
        labels, details = self._prediction(self.use_model(model_name), img, n_tiles, config)
        if config.get("fill_holes") is True:
            labels = fill_label_holes(labels)

        # Define save paths and save the labels:
        file_stem = f'{self.name}_{model_name}'
        save_label = pl.Path(out_path).joinpath(f'{file_stem}.labels.tif')
        self.image.compatible_save(labels, str(save_label))
        if save_label not in self.label_paths:
            self.label_paths.append(str(save_label))
        return labels, details

    def define_tiles(self, dims: Tuple[int, int, int]) -> Tuple[int, int, int]:
        """Define ZYX order of image divisors using division values from config.

        Parameters
        ----------
            dims : Tuple[int, int, int]
                Tuple of image shape on Z, Y, X-axes, respectively.
        Returns
        =======
            Tuple[int, int, int]
                Tuple with number of tiles for each axis, ordered ZYX.
        """
        # Image shape
        y, x = dims[-2], dims[-1]
        # return splitting counts of each axis:
        if y >= x:  # If y-axis is longer than x
            return self.config.get("z_div"), self.config.get("long_div"), self.config.get("short_div")
        # If y-axis is shorter
        return self.config.get("z_div"), self.config.get("short_div"), self.config.get("long_div")

    def test_label_existence(self, model: str, out_path: Pathlike) -> bool:
        """Test whether label-file already exists for the current model."""
        file_stem = f'{self.name}_{model}'
        label_file = str(pl.Path(out_path).joinpath(f'{file_stem}.labels.tif'))
        labels = [str(p) for p in self.label_paths]
        return label_file in labels


class HidePrint:
    """Hide output from other packages."""
    def __enter__(self):
        self._original_stdout = sys.stdout
        sys.stdout = open(os.devnull, 'w')

    def __exit__(self, exc_type, exc_val, exc_tb):
        sys.stdout.close()
        sys.stdout = self._original_stdout


class HideLog:
    """Hide logging output from other packages."""
    def __enter__(self, level: int = 30):
        captureWarnings(True), disable(level)

    def __exit__(self, exc_type, exc_val, exc_tb):
        captureWarnings(False), disable(NOTSET)


class ShapeMismatchError(Exception):
    """Exception raised when size-restricted objects differing shapes."""
    def __init__(self, objname: str, message=f"Shape mismatch between images"):
        self.name = objname
        self.message = message
        super().__init__(self.message)

    def __str__(self):
        return f"{self.name} -> {self.message}"


class MissingLabelsError(Exception):
    """Exception raised when trying to get a non-defined label image."""
    def __init__(self, image_name: str, message=f"Label file not defined"):
        self.name = image_name
        self.message = message
        super().__init__(self.message)

    def __str__(self):
        return f"{self.name} -> {self.message}"


class AxesOrderError(Exception):
    """Exception raised when image has wrong axis order."""
    def __init__(self, image_name: str, message=f"Image axes order is wrong; ZCYX is required."):
        self.name = image_name
        self.message = message
        super().__init__(self.message)

    def __str__(self):
        return f"{self.name} -> {self.message}"


def corresponding_imgs(file_name: str, target_path: str) -> list:
    """Find corresponding images based on name of the other."""
    try:
        files = [p for p in [*pl.Path(target_path).glob(f'{file_name}[._]*')] if p.suffix in ['.tif', '.tiff']]
        return files
    except IndexError:
        warn(f"UserWarning: Could not find image with search string '{file_name}'.\n" +
             "-> Assert that image files are named sample_name.labels.tif and sample_name.tif")


def _get_tag(tif: TiffFile, tag: str) -> Union[None, str, int, float, tuple]:
    """Return metadata with given tag-string as name from first page of the TIFF-file."""
    try:
        return tif.pages[0].tags.get(tag).value
    except AttributeError:
        return None


def create_output_dirs(out_path: Pathlike, lbl_path: Pathlike) -> None:
    """Create result and label-file directories.
    Parameters
    ----------
        out_path : str, pl.Path
            Path to output-directory.
        lbl_path : str, pl.Path
            Path to label-image directory.
    """
    if not isinstance(out_path, pl.Path) or not isinstance(lbl_path, pl.Path):
        out_path = pl.Path(out_path)
        lbl_path = pl.Path(lbl_path)
    if not out_path.exists():
        out_path.mkdir(exist_ok=True, parents=True)
    if not lbl_path.exists():
        lbl_path.mkdir(exist_ok=True, parents=True)


def read_model(model_func: Type[Model], model_name: str, model_path: str) -> Model:
    """Read 3D or 2D StarDist model."""
    # with HidePrint():
    try:
        model = model_func(None, name=model_name, basedir=model_path)
    except ValueError as err:
        if str(err).startswith("grid = ("):
            raise ShapeMismatchError(objname=model_name, message="Dimensions of model and image differ.")
        else: raise
    else: return model


def overlay_images(save_path: Pathlike, path_to_image: Pathlike,
                   path_to_label: Pathlike, imagej_path: Pathlike, channel_n: int = 1) -> None:
    """Create flattened, overlaid tif-image of the intensities and labels."""
    def _find_lut(lut_dir, lut_dict):
        for item in lut_dict.keys():
            try:
                next(lut_dir.glob(f'{item}.lut'))
                return lut_dict.get(item)
            except StopIteration: continue
        return "Green"

    def _files_exist(flag=0):
        if imagej_path is not None and not pl.Path(imagej_path).exists():
            warn("Given ImageJ-path does not exist - overlay-plots will not be created.")
            flag += 1
        if not macro_file.exists():
            warn("Label overlay plotting requires macro file 'overlayLabels.ijm'")
            flag += 1
        return flag == 0

    # Create output-directory
    pl.Path(save_path).parent.mkdir(exist_ok=True)
    # Find path to predictSD's ImageJ macro for the overlay image creation:
    file_dir = pl.Path(__file__).parent.absolute()
    macro_file = file_dir.joinpath("overlayLabels.ijm")
    # Test that ImageJ and macro-file are found
    if not _files_exist(): return
    # Parse run command and arguments:
    luts = {'glasbey_inverted': 'glasbey_inverted', '16_colors': '16_colors', '16_Colors': '16 Colors'}
    lut_name = _find_lut(pl.Path(imagej_path).parent.joinpath("luts"), luts)
    input_args = ";;".join([str(save_path), str(path_to_image), str(path_to_label), str(channel_n), lut_name])
    ps = subprocess.Popen([str(imagej_path), "--headless", "-macro", str(macro_file), f'{input_args}'],
                          shell=False, stdout=subprocess.PIPE)
    try:
        outs, errs = ps.communicate(timeout=45)
    except subprocess.CalledProcessError as e: warn(e.stderr)
    except subprocess.TimeoutExpired:
        warn("Overlay-subprocess timeout!\nSubprocess may require ImageJ to be open!\n")
        ps.kill()


def collect_labels(img_path: str, lbl_path: str, out_path: str, prediction_conf: dict = None, lam_out: bool = True,
                   to_microns: bool = True, voxel_dims: Union[None, tuple] = None, labels_exist: bool = False,
                   slopes: bool = False) -> NoReturn:
    """Perform analysis on all images in given directory.

    Parameters
    ----------
        img_path: str
            Path to image-folder. All TIFF-images in folder will be used.
        lbl_path: str
            Path to label-folder. When labels_exist==True, label-files in the folder will be used to collect label-
            specific information, otherwise label-files will be saved to the folder.
        out_path: str
            Path to results-folder. Data tables of label information will be saved here.
        prediction_conf: dict
            Key/value-pairs to replace PredictObjects.default_config values that are used for StarDist prediction.
        to_microns: bool
            Whether to transform output from pixel coordinate system to micrometers.
        voxel_dims: None, tuple
            Tuple with ZYX-dimensions of each pixel in order to perform transformation to micrometers.
        labels_exist: bool
            Whether labels already exist in lbl_path. If True, the function only collects label information from the
            files, otherwise StarDist prediction is performed before the collection.
    """
    dim_warning = dict()
    # Create output directories
    create_output_dirs(out_path, lbl_path)

    # Find all tif or tiff files in the directory
    files = [p for p in [*pl.Path(img_path).glob(f'*')] if p.suffix in ['.tif', '.tiff']]
    if not files: warn(f"UserWarning: No image files found at path {img_path}")

    # Perform the analysis on the images in alphabetical order:
    for image_file in files:
        print(f"\nWorking on '{pl.Path(image_file).name}' ...")

        if labels_exist:  # Find path to label images if existing
            label_files = corresponding_imgs(pl.Path(image_file).stem, lbl_path)
            print(f"Using pre-existing label files:\n{label_files}")
        else: label_files = None

        try:  # Assign image/label object, read metadata
            images = ImageData(image_file, paths_to_labels=label_files, voxel_dims=voxel_dims)
            dim_warning.update({images.name: all([v == 1. for v in images.voxel_dims])})
        except ShapeMismatchError: raise

        # Prediction:
        if not labels_exist:
            predictor = PredictObjects(images, **prediction_conf)
            _ = predictor(out_path=lbl_path, overlay_path=out_path, return_details=True)

        # Get information on label objects
        print("\nCollecting label data.")
        label_data = CollectLabelData(images, convert_to_micron=to_microns)
        label_data(out_path=out_path, lam_compatible=lam_out, filters=prediction_conf.get('filters'), save_data=True,
                   slopes=slopes, cytosolic_signal=prediction_conf.get("cytosolic_signal", False),
                   radius_expansion = prediction_conf.get('radius_expansion'), detect = prediction_conf.get('detect'))
        # Print description of collected data
        for data in label_data.output:
            df = data[2]
            if df is None or df.empty:
                print(f"Model: {data[0]}\nFile:  {data[1]}\n{'NO FOUND LABELS'}\n")
            else:
                print(f"Model: {data[0]}\nFile:  {data[1]}\n{df.loc[:, ~df.columns.isin(['Z','Y','X'])].describe()}\n")
        # Create overlaid intensity/label-images
        if not labels_exist:
            label_data.create_overlays(out_path, prediction_conf.get('imagej_path'),
                                       prediction_conf.get('prediction_chs'))

        # TODO: Stop masking of label images and creation of overlays if prediction is not performed on the run?

    if to_microns and any(dim_warning.values()):
        warn(f"{sum(dim_warning.values())} out of {len(dim_warning.keys())} images are missing dimension info. " +
             "Either 1) set micron conversion to False, or 2) assign correct voxel micron dimensions.")


if __name__ == "__main__":
    collect_labels(
        img_path=PREDICTSD_VARS.get('image_path'),
        lbl_path=PREDICTSD_VARS.get('label_path'),
        out_path=PREDICTSD_VARS.get('output_path'),
        prediction_conf=PREDICTSD_CONFIG,
        lam_out=PREDICTSD_VARS.get('create_lam_output'),
        to_microns=PREDICTSD_VARS.get('coords_to_microns'),
        voxel_dims=PREDICTSD_VARS.get('force_voxel_size'),
        labels_exist=PREDICTSD_VARS.get('label_existence'),
        slopes=PREDICTSD_VARS.get('calculate_slopes')
    )
    print("DONE")<|MERGE_RESOLUTION|>--- conflicted
+++ resolved
@@ -750,11 +750,7 @@
         # If cytosolic signal detection desired:
         if kwargs['cytosolic_signal']:
             # Save expanded labels to same directory as original labels
-<<<<<<< HEAD
-            path_to_expanded_label = self._expand_labels(os.path.dirname(label_file), Area, kwargs['radius_expansion'])
-=======
             path_to_expanded_label = self._expand_labels(os.path.dirname(label_file), Area, float(kwargs['radius_expansion']))
->>>>>>> ba635136
             # Retrieve coordinates and intensities of voxels inside expanded labels
             expanded_voxel_data = self.image_data.labelled_voxels(item=path_to_expanded_label)
             # Analyze cytosolic signal. Parameters are expanded_voxel_data and a list of tuples containing (channel to analyze, detection method, detection method threshold).
